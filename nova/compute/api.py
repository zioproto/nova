# vim: tabstop=4 shiftwidth=4 softtabstop=4

# Copyright 2010 United States Government as represented by the
# Administrator of the National Aeronautics and Space Administration.
# All Rights Reserved.
#
#    Licensed under the Apache License, Version 2.0 (the "License"); you may
#    not use this file except in compliance with the License. You may obtain
#    a copy of the License at
#
#         http://www.apache.org/licenses/LICENSE-2.0
#
#    Unless required by applicable law or agreed to in writing, software
#    distributed under the License is distributed on an "AS IS" BASIS, WITHOUT
#    WARRANTIES OR CONDITIONS OF ANY KIND, either express or implied. See the
#    License for the specific language governing permissions and limitations
#    under the License.

"""
Handles all requests relating to instances (guest vms).
"""

import datetime
import re
import time

from nova import db
from nova import exception
from nova import flags
from nova import log as logging
from nova import network
from nova import quota
from nova import rpc
from nova import utils
from nova import volume
from nova.compute import instance_types
from nova.compute import power_state
from nova.scheduler import api as scheduler_api
from nova.db import base


LOG = logging.getLogger('nova.compute.api')


FLAGS = flags.FLAGS
flags.DECLARE('vncproxy_topic', 'nova.vnc')


def generate_default_hostname(instance_id):
    """Default function to generate a hostname given an instance reference."""
    return str(instance_id)


class API(base.Base):
    """API for interacting with the compute manager."""

    def __init__(self, image_service=None, network_api=None,
                 volume_api=None, hostname_factory=generate_default_hostname,
                 **kwargs):
        if not image_service:
            image_service = utils.import_object(FLAGS.image_service)
        self.image_service = image_service
        if not network_api:
            network_api = network.API()
        self.network_api = network_api
        if not volume_api:
            volume_api = volume.API()
        self.volume_api = volume_api
        self.hostname_factory = hostname_factory
        super(API, self).__init__(**kwargs)

    def get_network_topic(self, context, instance_id):
        """Get the network topic for an instance."""
        try:
            instance = self.get(context, instance_id)
        except exception.NotFound:
            LOG.warning(_("Instance %d was not found in get_network_topic"),
                        instance_id)
            raise

        host = instance['host']
        if not host:
            raise exception.Error(_("Instance %d has no host") % instance_id)
        topic = self.db.queue_get_for(context, FLAGS.compute_topic, host)
        return rpc.call(context,
                        topic,
                        {"method": "get_network_topic", "args": {'fake': 1}})

    def _check_injected_file_quota(self, context, injected_files):
        """
        Enforce quota limits on injected files

        Raises a QuotaError if any limit is exceeded
        """
        if injected_files is None:
            return
        limit = quota.allowed_injected_files(context)
        if len(injected_files) > limit:
            raise quota.QuotaError(code="OnsetFileLimitExceeded")
        path_limit = quota.allowed_injected_file_path_bytes(context)
        content_limit = quota.allowed_injected_file_content_bytes(context)
        for path, content in injected_files:
            if len(path) > path_limit:
                raise quota.QuotaError(code="OnsetFilePathLimitExceeded")
            if len(content) > content_limit:
                raise quota.QuotaError(code="OnsetFileContentLimitExceeded")

    def _check_metadata_properties_quota(self, context, metadata={}):
        """Enforce quota limits on metadata properties"""
        num_metadata = len(metadata)
        quota_metadata = quota.allowed_metadata_items(context, num_metadata)
        if quota_metadata < num_metadata:
            pid = context.project_id
            msg = _("Quota exceeeded for %(pid)s, tried to set "
                    "%(num_metadata)s metadata properties") % locals()
            LOG.warn(msg)
            raise quota.QuotaError(msg, "MetadataLimitExceeded")

        # Because metadata is stored in the DB, we hard-code the size limits
        # In future, we may support more variable length strings, so we act
        #  as if this is quota-controlled for forwards compatibility
        for k, v in metadata.iteritems():
            if len(k) > 255 or len(v) > 255:
                pid = context.project_id
                msg = _("Quota exceeeded for %(pid)s, metadata property "
                        "key or value too long") % locals()
                LOG.warn(msg)
                raise quota.QuotaError(msg, "MetadataLimitExceeded")

    def create(self, context, instance_type,
               image_id, kernel_id=None, ramdisk_id=None,
               min_count=1, max_count=1,
               display_name='', display_description='',
               key_name=None, key_data=None, security_group='default',
               availability_zone=None, user_data=None, metadata={},
               injected_files=None):
        """Create number of instances requested, given quotas.

        Create the number of instances requested if quota and
        other arguments check out ok.
        """
        if not instance_type:
            instance_type = instance_types.get_default_instance_type()

        num_instances = quota.allowed_instances(context, max_count,
                                                instance_type)
        if num_instances < min_count:
            pid = context.project_id
            LOG.warn(_("Quota exceeeded for %(pid)s,"
                    " tried to run %(min_count)s instances") % locals())
            raise quota.QuotaError(_("Instance quota exceeded. You can only "
                                     "run %s more instances of this type.") %
                                   num_instances, "InstanceLimitExceeded")

<<<<<<< HEAD
        self._check_metadata_quota(context, metadata)
        self._check_metadata_item_length(context, metadata)

=======
        self._check_metadata_properties_quota(context, metadata)
>>>>>>> bb77763d
        self._check_injected_file_quota(context, injected_files)

        image = self.image_service.show(context, image_id)

        os_type = None
        if 'properties' in image and 'os_type' in image['properties']:
            os_type = image['properties']['os_type']

        if kernel_id is None:
            kernel_id = image['properties'].get('kernel_id', None)
        if ramdisk_id is None:
            ramdisk_id = image['properties'].get('ramdisk_id', None)
        # FIXME(sirp): is there a way we can remove null_kernel?
        # No kernel and ramdisk for raw images
        if kernel_id == str(FLAGS.null_kernel):
            kernel_id = None
            ramdisk_id = None
            LOG.debug(_("Creating a raw instance"))
        # Make sure we have access to kernel and ramdisk (if not raw)
        logging.debug("Using Kernel=%s, Ramdisk=%s" %
                       (kernel_id, ramdisk_id))
        if kernel_id:
            self.image_service.show(context, kernel_id)
        if ramdisk_id:
            self.image_service.show(context, ramdisk_id)

        if security_group is None:
            security_group = ['default']
        if not type(security_group) is list:
            security_group = [security_group]

        security_groups = []
        self.ensure_default_security_group(context)
        for security_group_name in security_group:
            group = db.security_group_get_by_name(context,
                                                  context.project_id,
                                                  security_group_name)
            security_groups.append(group['id'])

        if key_data is None and key_name:
            key_pair = db.key_pair_get(context, context.user_id, key_name)
            key_data = key_pair['public_key']

        base_options = {
            'reservation_id': utils.generate_uid('r'),
            'image_id': image_id,
            'kernel_id': kernel_id or '',
            'ramdisk_id': ramdisk_id or '',
            'state': 0,
            'state_description': 'scheduling',
            'user_id': context.user_id,
            'project_id': context.project_id,
            'launch_time': time.strftime('%Y-%m-%dT%H:%M:%SZ', time.gmtime()),
            'instance_type_id': instance_type['id'],
            'memory_mb': instance_type['memory_mb'],
            'vcpus': instance_type['vcpus'],
            'local_gb': instance_type['local_gb'],
            'display_name': display_name,
            'display_description': display_description,
            'user_data': user_data or '',
            'key_name': key_name,
            'key_data': key_data,
            'locked': False,
            'metadata': metadata,
            'availability_zone': availability_zone,
            'os_type': os_type}
        elevated = context.elevated()
        instances = []
        LOG.debug(_("Going to run %s instances..."), num_instances)
        for num in range(num_instances):
            instance = dict(mac_address=utils.generate_mac(),
                            launch_index=num,
                            **base_options)
            instance = self.db.instance_create(context, instance)
            instance_id = instance['id']

            elevated = context.elevated()
            if not security_groups:
                security_groups = []
            for security_group_id in security_groups:
                self.db.instance_add_security_group(elevated,
                                                    instance_id,
                                                    security_group_id)

            # Set sane defaults if not specified
            updates = dict(hostname=self.hostname_factory(instance_id))
            if (not hasattr(instance, 'display_name') or
                    instance.display_name == None):
                updates['display_name'] = "Server %s" % instance_id

            instance = self.update(context, instance_id, **updates)
            instances.append(instance)

            pid = context.project_id
            uid = context.user_id
            LOG.debug(_("Casting to scheduler for %(pid)s/%(uid)s's"
                    " instance %(instance_id)s") % locals())
            rpc.cast(context,
                     FLAGS.scheduler_topic,
                     {"method": "run_instance",
                      "args": {"topic": FLAGS.compute_topic,
                               "instance_id": instance_id,
                               "availability_zone": availability_zone,
                               "injected_files": injected_files}})

        for group_id in security_groups:
            self.trigger_security_group_members_refresh(elevated, group_id)

        return [dict(x.iteritems()) for x in instances]

    def _check_metadata_quota(self, context, metadata):
        num_metadata = len(metadata)
        quota_metadata = quota.allowed_metadata_items(context, num_metadata)
        if quota_metadata < num_metadata:
            pid = context.project_id
            msg = (_("Quota exceeeded for %(pid)s,"
                     " tried to set %(num_metadata)s metadata properties")
                   % locals())
            LOG.warn(msg)
            raise quota.QuotaError(msg, "MetadataLimitExceeded")

    def _check_metadata_item_length(self, context, metadata):
        # Because metadata is stored in the DB, we hard-code the size limits
        # In future, we may support more variable length strings, so we act
        #  as if this is quota-controlled for forwards compatibility
        for metadata_item in metadata:
            k = metadata_item['key']
            v = metadata_item['value']
            if len(k) > 255 or len(v) > 255:
                pid = context.project_id
                msg = (_("Quota exceeeded for %(pid)s,"
                         " metadata property key or value too long")
                       % locals())
                LOG.warn(msg)
                raise quota.QuotaError(msg, "MetadataLimitExceeded")

    def has_finished_migration(self, context, instance_id):
        """Retrieves whether or not a finished migration exists for
        an instance"""
        try:
            db.migration_get_by_instance_and_status(context, instance_id,
                    'finished')
            return True
        except exception.NotFound:
            return False

    def ensure_default_security_group(self, context):
        """ Create security group for the security context if it
        does not already exist

        :param context: the security context

        """
        try:
            db.security_group_get_by_name(context, context.project_id,
                                          'default')
        except exception.NotFound:
            values = {'name': 'default',
                      'description': 'default',
                      'user_id': context.user_id,
                      'project_id': context.project_id}
            db.security_group_create(context, values)

    def trigger_security_group_rules_refresh(self, context, security_group_id):
        """Called when a rule is added to or removed from a security_group"""

        security_group = self.db.security_group_get(context, security_group_id)

        hosts = set()
        for instance in security_group['instances']:
            if instance['host'] is not None:
                hosts.add(instance['host'])

        for host in hosts:
            rpc.cast(context,
                     self.db.queue_get_for(context, FLAGS.compute_topic, host),
                     {"method": "refresh_security_group_rules",
                      "args": {"security_group_id": security_group.id}})

    def trigger_security_group_members_refresh(self, context, group_id):
        """Called when a security group gains a new or loses a member

        Sends an update request to each compute node for whom this is
        relevant."""

        # First, we get the security group rules that reference this group as
        # the grantee..
        security_group_rules = \
                self.db.security_group_rule_get_by_security_group_grantee(
                                                                     context,
                                                                     group_id)

        # ..then we distill the security groups to which they belong..
        security_groups = set()
        for rule in security_group_rules:
            security_group = self.db.security_group_get(
                                                    context,
                                                    rule['parent_group_id'])
            security_groups.add(security_group)

        # ..then we find the instances that are members of these groups..
        instances = set()
        for security_group in security_groups:
            for instance in security_group['instances']:
                instances.add(instance)

        # ...then we find the hosts where they live...
        hosts = set()
        for instance in instances:
            if instance['host']:
                hosts.add(instance['host'])

        # ...and finally we tell these nodes to refresh their view of this
        # particular security group.
        for host in hosts:
            rpc.cast(context,
                     self.db.queue_get_for(context, FLAGS.compute_topic, host),
                     {"method": "refresh_security_group_members",
                      "args": {"security_group_id": group_id}})

    def update(self, context, instance_id, **kwargs):
        """Updates the instance in the datastore.

        :param context: The security context
        :param instance_id: ID of the instance to update
        :param kwargs: All additional keyword args are treated
                       as data fields of the instance to be
                       updated

        :retval None

        """
        rv = self.db.instance_update(context, instance_id, kwargs)
        return dict(rv.iteritems())

    @scheduler_api.reroute_compute("delete")
    def delete(self, context, instance_id):
        LOG.debug(_("Going to try to terminate %s"), instance_id)
        try:
            instance = self.get(context, instance_id)
        except exception.NotFound:
            LOG.warning(_("Instance %s was not found during terminate"),
                        instance_id)
            raise

        if instance['state_description'] == 'terminating':
            LOG.warning(_("Instance %s is already being terminated"),
                        instance_id)
            return

        if instance['state_description'] == 'migrating':
            LOG.warning(_("Instance %s is being migrated"), instance_id)
            return

        self.update(context,
                    instance['id'],
                    state_description='terminating',
                    state=0,
                    terminated_at=datetime.datetime.utcnow())

        host = instance['host']
        if host:
            self._cast_compute_message('terminate_instance', context,
                    instance_id, host)
        else:
            self.db.instance_destroy(context, instance_id)

    def get(self, context, instance_id):
        """Get a single instance with the given ID."""
        rv = self.db.instance_get(context, instance_id)
        return dict(rv.iteritems())

    @scheduler_api.reroute_compute("get")
    def routing_get(self, context, instance_id):
        """Use this method instead of get() if this is the only
           operation you intend to to. It will route to novaclient.get
           if the instance is not found."""
        return self.get(context, instance_id)

    def get_all(self, context, project_id=None, reservation_id=None,
                fixed_ip=None):
        """Get all instances, possibly filtered by one of the
        given parameters. If there is no filter and the context is
        an admin, it will retreive all instances in the system.
        """
        if reservation_id is not None:
            return self.db.instance_get_all_by_reservation(
                context, reservation_id)

        if fixed_ip is not None:
            return self.db.fixed_ip_get_instance(context, fixed_ip)

        if project_id or not context.is_admin:
            if not context.project:
                return self.db.instance_get_all_by_user(
                    context, context.user_id)

            if project_id is None:
                project_id = context.project_id

            return self.db.instance_get_all_by_project(
                context, project_id)

        return self.db.instance_get_all(context)

    def _cast_compute_message(self, method, context, instance_id, host=None,
                              params=None):
        """Generic handler for RPC casts to compute.

        :param params: Optional dictionary of arguments to be passed to the
                       compute worker

        :retval None
        """
        if not params:
            params = {}
        if not host:
            instance = self.get(context, instance_id)
            host = instance['host']
        queue = self.db.queue_get_for(context, FLAGS.compute_topic, host)
        params['instance_id'] = instance_id
        kwargs = {'method': method, 'args': params}
        rpc.cast(context, queue, kwargs)

    def _call_compute_message(self, method, context, instance_id, host=None,
                              params=None):
        """Generic handler for RPC calls to compute.

        :param params: Optional dictionary of arguments to be passed to the
                       compute worker

        :retval: Result returned by compute worker
        """
        if not params:
            params = {}
        if not host:
            instance = self.get(context, instance_id)
            host = instance["host"]
        queue = self.db.queue_get_for(context, FLAGS.compute_topic, host)
        params['instance_id'] = instance_id
        kwargs = {'method': method, 'args': params}
        return rpc.call(context, queue, kwargs)

    def _cast_scheduler_message(self, context, args):
        """Generic handler for RPC calls to the scheduler"""
        rpc.cast(context, FLAGS.scheduler_topic, args)

    def snapshot(self, context, instance_id, name):
        """Snapshot the given instance.

        :retval: A dict containing image metadata
        """
        properties = {'instance_id': str(instance_id),
                      'user_id': str(context.user_id)}
        sent_meta = {'name': name, 'is_public': False,
                     'properties': properties}
        recv_meta = self.image_service.create(context, sent_meta)
        params = {'image_id': recv_meta['id']}
        self._cast_compute_message('snapshot_instance', context, instance_id,
                                   params=params)
        return recv_meta

    def reboot(self, context, instance_id):
        """Reboot the given instance."""
        self._cast_compute_message('reboot_instance', context, instance_id)

    def rebuild(self, context, instance_id, image_id, metadata=None,
                files_to_inject=None):
        """Rebuild the given instance with the provided metadata."""
        instance = db.api.instance_get(context, instance_id)

        if instance["state"] == power_state.BUILDING:
            msg = _("Instance already building")
            raise exception.BuildInProgress(msg)

        metadata = metadata or []
        self._check_metadata_quota(context, metadata)
        self._check_metadata_item_length(context, metadata)

        files_to_inject = files_to_inject or []
        self._check_injected_file_quota(context, files_to_inject)
        self._check_injected_file_format(context, files_to_inject)

        self.db.instance_update(context, instance_id, {"metadata": metadata})

        rebuild_params = {
            "image_id": image_id,
            "injected_files": files_to_inject,
        }

        self._cast_compute_message('rebuild_instance',
                                   context,
                                   instance_id,
                                   params=rebuild_params)

    def revert_resize(self, context, instance_id):
        """Reverts a resize, deleting the 'new' instance in the process"""
        context = context.elevated()
        migration_ref = self.db.migration_get_by_instance_and_status(context,
                instance_id, 'finished')
        if not migration_ref:
            raise exception.NotFound(_("No finished migrations found for "
                    "instance"))

        params = {'migration_id': migration_ref['id']}
        self._cast_compute_message('revert_resize', context, instance_id,
                migration_ref['dest_compute'], params=params)
        self.db.migration_update(context, migration_ref['id'],
                {'status': 'reverted'})

    def confirm_resize(self, context, instance_id):
        """Confirms a migration/resize, deleting the 'old' instance in the
        process."""
        context = context.elevated()
        migration_ref = self.db.migration_get_by_instance_and_status(context,
                instance_id, 'finished')
        if not migration_ref:
            raise exception.NotFound(_("No finished migrations found for "
                    "instance"))
        instance_ref = self.db.instance_get(context, instance_id)
        params = {'migration_id': migration_ref['id']}
        self._cast_compute_message('confirm_resize', context, instance_id,
                migration_ref['source_compute'], params=params)

        self.db.migration_update(context, migration_ref['id'],
                {'status': 'confirmed'})
        self.db.instance_update(context, instance_id,
                {'host': migration_ref['dest_compute'], })

    def resize(self, context, instance_id, flavor_id):
        """Resize a running instance."""
        instance = self.db.instance_get(context, instance_id)
        current_instance_type = instance['instance_type']

        new_instance_type = self.db.instance_type_get_by_flavor_id(
                context, flavor_id)
        current_instance_type_name = current_instance_type['name']
        new_instance_type_name = new_instance_type['name']
        LOG.debug(_("Old instance type %(current_instance_type_name)s, "
                " new instance type %(new_instance_type_name)s") % locals())
        if not new_instance_type:
            raise exception.ApiError(_("Requested flavor %(flavor_id)d "
                    "does not exist") % locals())

        current_memory_mb = current_instance_type['memory_mb']
        new_memory_mb = new_instance_type['memory_mb']
        if current_memory_mb > new_memory_mb:
            raise exception.ApiError(_("Invalid flavor: cannot downsize"
                    "instances"))
        if current_memory_mb == new_memory_mb:
            raise exception.ApiError(_("Invalid flavor: cannot use"
                    "the same flavor. "))

        self._cast_scheduler_message(context,
                    {"method": "prep_resize",
                     "args": {"topic": FLAGS.compute_topic,
                              "instance_id": instance_id,
                              "flavor_id": flavor_id}})

    @scheduler_api.reroute_compute("pause")
    def pause(self, context, instance_id):
        """Pause the given instance."""
        self._cast_compute_message('pause_instance', context, instance_id)

    @scheduler_api.reroute_compute("unpause")
    def unpause(self, context, instance_id):
        """Unpause the given instance."""
        self._cast_compute_message('unpause_instance', context, instance_id)

    @scheduler_api.reroute_compute("diagnostics")
    def get_diagnostics(self, context, instance_id):
        """Retrieve diagnostics for the given instance."""
        return self._call_compute_message(
            "get_diagnostics",
            context,
            instance_id)

    def get_actions(self, context, instance_id):
        """Retrieve actions for the given instance."""
        return self.db.instance_get_actions(context, instance_id)

    @scheduler_api.reroute_compute("suspend")
    def suspend(self, context, instance_id):
        """suspend the instance with instance_id"""
        self._cast_compute_message('suspend_instance', context, instance_id)

    @scheduler_api.reroute_compute("resume")
    def resume(self, context, instance_id):
        """resume the instance with instance_id"""
        self._cast_compute_message('resume_instance', context, instance_id)

    @scheduler_api.reroute_compute("rescue")
    def rescue(self, context, instance_id):
        """Rescue the given instance."""
        self._cast_compute_message('rescue_instance', context, instance_id)

    @scheduler_api.reroute_compute("unrescue")
    def unrescue(self, context, instance_id):
        """Unrescue the given instance."""
        self._cast_compute_message('unrescue_instance', context, instance_id)

    def set_admin_password(self, context, instance_id, password=None):
        """Set the root/admin password for the given instance."""
        self._cast_compute_message('set_admin_password', context, instance_id,
                                    password)

    def inject_file(self, context, instance_id):
        """Write a file to the given instance."""
        self._cast_compute_message('inject_file', context, instance_id)

    def get_ajax_console(self, context, instance_id):
        """Get a url to an AJAX Console"""
        output = self._call_compute_message('get_ajax_console',
                                            context,
                                            instance_id)
        rpc.cast(context, '%s' % FLAGS.ajax_console_proxy_topic,
                 {'method': 'authorize_ajax_console',
                  'args': {'token': output['token'], 'host': output['host'],
                  'port': output['port']}})
        return {'url': '%s/?token=%s' % (FLAGS.ajax_console_proxy_url,
                output['token'])}

    def get_vnc_console(self, context, instance_id):
        """Get a url to a VNC Console."""
        instance = self.get(context, instance_id)
        output = self._call_compute_message('get_vnc_console',
                                            context,
                                            instance_id)
        rpc.call(context, '%s' % FLAGS.vncproxy_topic,
                 {'method': 'authorize_vnc_console',
                  'args': {'token': output['token'],
                           'host': output['host'],
                           'port': output['port']}})

        # hostignore and portignore are compatability params for noVNC
        return {'url': '%s/vnc_auto.html?token=%s&host=%s&port=%s' % (
                       FLAGS.vncproxy_url,
                       output['token'],
                       'hostignore',
                       'portignore')}

    def get_console_output(self, context, instance_id):
        """Get console output for an an instance"""
        return self._call_compute_message('get_console_output',
                                          context,
                                          instance_id)

    def lock(self, context, instance_id):
        """lock the instance with instance_id"""
        self._cast_compute_message('lock_instance', context, instance_id)

    def unlock(self, context, instance_id):
        """unlock the instance with instance_id"""
        self._cast_compute_message('unlock_instance', context, instance_id)

    def get_lock(self, context, instance_id):
        """return the boolean state of (instance with instance_id)'s lock"""
        instance = self.get(context, instance_id)
        return instance['locked']

    def reset_network(self, context, instance_id):
        """
        Reset networking on the instance.

        """
        self._cast_compute_message('reset_network', context, instance_id)

    def inject_network_info(self, context, instance_id):
        """
        Inject network info for the instance.

        """
        self._cast_compute_message('inject_network_info', context, instance_id)

    def attach_volume(self, context, instance_id, volume_id, device):
        if not re.match("^/dev/[a-z]d[a-z]+$", device):
            raise exception.ApiError(_("Invalid device specified: %s. "
                                     "Example device: /dev/vdb") % device)
        self.volume_api.check_attach(context, volume_id=volume_id)
        instance = self.get(context, instance_id)
        host = instance['host']
        rpc.cast(context,
                 self.db.queue_get_for(context, FLAGS.compute_topic, host),
                 {"method": "attach_volume",
                  "args": {"volume_id": volume_id,
                           "instance_id": instance_id,
                           "mountpoint": device}})

    def detach_volume(self, context, volume_id):
        instance = self.db.volume_get_instance(context.elevated(), volume_id)
        if not instance:
            raise exception.ApiError(_("Volume isn't attached to anything!"))
        self.volume_api.check_detach(context, volume_id=volume_id)
        host = instance['host']
        rpc.cast(context,
                 self.db.queue_get_for(context, FLAGS.compute_topic, host),
                 {"method": "detach_volume",
                  "args": {"instance_id": instance['id'],
                           "volume_id": volume_id}})
        return instance

    def associate_floating_ip(self, context, instance_id, address):
        instance = self.get(context, instance_id)
        self.network_api.associate_floating_ip(context,
                                               floating_ip=address,
                                               fixed_ip=instance['fixed_ip'])

    def get_instance_metadata(self, context, instance_id):
        """Get all metadata associated with an instance."""
        rv = self.db.instance_metadata_get(context, instance_id)
        return dict(rv.iteritems())

    def delete_instance_metadata(self, context, instance_id, key):
        """Delete the given metadata item"""
        self.db.instance_metadata_delete(context, instance_id, key)

    def update_or_create_instance_metadata(self, context, instance_id,
                                            metadata):
        """Updates or creates instance metadata"""
        combined_metadata = self.get_instance_metadata(context, instance_id)
        combined_metadata.update(metadata)
        self._check_metadata_properties_quota(context, combined_metadata)
        self.db.instance_metadata_update_or_create(context, instance_id,
                                                    metadata)<|MERGE_RESOLUTION|>--- conflicted
+++ resolved
@@ -152,13 +152,7 @@
                                      "run %s more instances of this type.") %
                                    num_instances, "InstanceLimitExceeded")
 
-<<<<<<< HEAD
-        self._check_metadata_quota(context, metadata)
-        self._check_metadata_item_length(context, metadata)
-
-=======
         self._check_metadata_properties_quota(context, metadata)
->>>>>>> bb77763d
         self._check_injected_file_quota(context, injected_files)
 
         image = self.image_service.show(context, image_id)
