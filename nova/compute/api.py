--- conflicted
+++ resolved
@@ -698,7 +698,6 @@
                     return []
                 else:
                     raise
-<<<<<<< HEAD
             if not instances:
                 raise exception.FixedIpNotFoundForAddress(address=fixed_ip)
             return instances
@@ -788,23 +787,10 @@
             instances = f(search_opts[found_opt], *f_args)
         # Nope.  Return all instances if the request is in admin context..
         elif context.is_admin:
-=======
-                instances = None
-        elif project_id or not context.is_admin:
-            if not context.project_id:
-                instances = self.db.instance_get_all_by_user(
-                    context, context.user_id)
-            else:
-                if project_id is None:
-                    project_id = context.project_id
-                instances = self.db.instance_get_all_by_project(
-                    context, project_id)
-        else:
->>>>>>> e2770a45
             instances = self.db.instance_get_all(context)
         # Nope.  Return all instances for the user/project
         else:
-            if context.project:
+            if context.project_id:
                 instances = self.db.instance_get_all_by_project(
                         context, context.project_id)
             else:
