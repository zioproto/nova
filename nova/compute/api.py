# vim: tabstop=4 shiftwidth=4 softtabstop=4

# Copyright 2010 United States Government as represented by the
# Administrator of the National Aeronautics and Space Administration.
# All Rights Reserved.
#
#    Licensed under the Apache License, Version 2.0 (the "License"); you may
#    not use this file except in compliance with the License. You may obtain
#    a copy of the License at
#
#         http://www.apache.org/licenses/LICENSE-2.0
#
#    Unless required by applicable law or agreed to in writing, software
#    distributed under the License is distributed on an "AS IS" BASIS, WITHOUT
#    WARRANTIES OR CONDITIONS OF ANY KIND, either express or implied. See the
#    License for the specific language governing permissions and limitations
#    under the License.

"""
Handles all API requests relating to instances (guest vms).
"""

import datetime
import logging
import time

from nova import db
from nova import exception
from nova import flags
from nova import quota
from nova import rpc
from nova import utils
from nova.compute import instance_types
from nova.db import base

FLAGS = flags.FLAGS


def generate_default_hostname(internal_id):
    """Default function to generate a hostname given an instance reference."""
    return str(internal_id)


class ComputeAPI(base.Base):
    """API for interacting with the compute manager."""

    def __init__(self, network_manager=None, image_service=None, **kwargs):
        if not network_manager:
            network_manager = utils.import_object(FLAGS.network_manager)
        self.network_manager = network_manager
        if not image_service:
            image_service = utils.import_object(FLAGS.image_service)
        self.image_service = image_service
        super(ComputeAPI, self).__init__(**kwargs)

    def get_network_topic(self, context, instance_id):
        try:
            instance = self.db.instance_get_by_internal_id(context,
                                                           instance_id)
        except exception.NotFound as e:
            logging.warning("Instance %d was not found in get_network_topic",
                            instance_id)
            raise e

        host = instance['host']
        if not host:
            raise exception.Error("Instance %d has no host" % instance_id)
        topic = self.db.queue_get_for(context, FLAGS.compute_topic, host)
        return rpc.call(context,
                        topic,
                        {"method": "get_network_topic", "args": {'fake': 1}})

    def create_instances(self, context, instance_type, image_id, min_count=1,
                         max_count=1, kernel_id=None, ramdisk_id=None,
                         display_name='', description='', key_name=None,
                         key_data=None, security_group='default',
<<<<<<< HEAD
                         availability_zone=None,
=======
                         user_data=None,
>>>>>>> 675ca7c5
                         generate_hostname=generate_default_hostname):
        """Create the number of instances requested if quote and
        other arguments check out ok."""

        num_instances = quota.allowed_instances(context, max_count,
                                                instance_type)
        if num_instances < min_count:
            logging.warn("Quota exceeeded for %s, tried to run %s instances",
                         context.project_id, min_count)
            raise quota.QuotaError("Instance quota exceeded. You can only "
                                   "run %s more instances of this type." %
                                   num_instances, "InstanceLimitExceeded")

        is_vpn = image_id == FLAGS.vpn_image_id
        if not is_vpn:
            image = self.image_service.show(context, image_id)
            if kernel_id is None:
                kernel_id = image.get('kernelId', None)
            if ramdisk_id is None:
                ramdisk_id = image.get('ramdiskId', None)
            #No kernel and ramdisk for raw images
            if kernel_id == str(FLAGS.null_kernel):
                kernel_id = None
                ramdisk_id = None
                logging.debug("Creating a raw instance")
            # Make sure we have access to kernel and ramdisk (if not raw)
            if kernel_id:
                self.image_service.show(context, kernel_id)
            if ramdisk_id:
                self.image_service.show(context, ramdisk_id)

        if security_group is None:
            security_group = ['default']
        if not type(security_group) is list:
            security_group = [security_group]

        security_groups = []
        self.ensure_default_security_group(context)
        for security_group_name in security_group:
            group = db.security_group_get_by_name(context,
                                                  context.project_id,
                                                  security_group_name)
            security_groups.append(group['id'])

        if key_data is None and key_name:
            key_pair = db.key_pair_get(context, context.user_id, key_name)
            key_data = key_pair['public_key']

        type_data = instance_types.INSTANCE_TYPES[instance_type]
        base_options = {
            'reservation_id': utils.generate_uid('r'),
            'image_id': image_id,
            'kernel_id': kernel_id or '',
            'ramdisk_id': ramdisk_id or '',
            'state_description': 'scheduling',
            'user_id': context.user_id,
            'project_id': context.project_id,
            'launch_time': time.strftime('%Y-%m-%dT%H:%M:%SZ', time.gmtime()),
            'instance_type': instance_type,
            'memory_mb': type_data['memory_mb'],
            'vcpus': type_data['vcpus'],
            'local_gb': type_data['local_gb'],
            'display_name': display_name,
            'display_description': description,
            'user_data': user_data or '',
            'key_name': key_name,
            'key_data': key_data,
            'availability_zone': availability_zone}

        elevated = context.elevated()
        instances = []
        logging.debug(_("Going to run %s instances..."), num_instances)
        for num in range(num_instances):
            instance = dict(mac_address=utils.generate_mac(),
                            launch_index=num,
                            **base_options)
            instance = self.db.instance_create(context, instance)
            instance_id = instance['id']
            internal_id = instance['internal_id']

            elevated = context.elevated()
            if not security_groups:
                security_groups = []
            for security_group_id in security_groups:
                self.db.instance_add_security_group(elevated,
                                                    instance_id,
                                                    security_group_id)

            # Set sane defaults if not specified
            updates = dict(hostname=generate_hostname(internal_id))
            if 'display_name' not in instance:
                updates['display_name'] = "Server %s" % internal_id

            instance = self.update_instance(context, instance_id, **updates)
            instances.append(instance)

            logging.debug(_("Casting to scheduler for %s/%s's instance %s"),
                          context.project_id, context.user_id, instance_id)
            rpc.cast(context,
                     FLAGS.scheduler_topic,
                     {"method": "run_instance",
                      "args": {"topic": FLAGS.compute_topic,
                               "instance_id": instance_id}})

        return instances

    def ensure_default_security_group(self, context):
        """ Create security group for the security context if it
        does not already exist

        :param context: the security context

        """
        try:
            db.security_group_get_by_name(context, context.project_id,
                                          'default')
        except exception.NotFound:
            values = {'name': 'default',
                      'description': 'default',
                      'user_id': context.user_id,
                      'project_id': context.project_id}
            db.security_group_create(context, values)

    def update_instance(self, context, instance_id, **kwargs):
        """Updates the instance in the datastore.

        :param context: The security context
        :param instance_id: ID of the instance to update
        :param kwargs: All additional keyword args are treated
                       as data fields of the instance to be
                       updated

        :retval None

        """
        return self.db.instance_update(context, instance_id, kwargs)

    def delete_instance(self, context, instance_id):
        logging.debug("Going to try and terminate %d" % instance_id)
        try:
            instance = self.db.instance_get_by_internal_id(context,
                                                           instance_id)
        except exception.NotFound as e:
            logging.warning(_("Instance %d was not found during terminate"),
                            instance_id)
            raise e

        if (instance['state_description'] == 'terminating'):
            logging.warning(_("Instance %d is already being terminated"),
                            instance_id)
            return

        self.update_instance(context,
                             instance['id'],
                             state_description='terminating',
                             state=0,
                             terminated_at=datetime.datetime.utcnow())

        host = instance['host']
        if host:
            rpc.cast(context,
                     self.db.queue_get_for(context, FLAGS.compute_topic, host),
                     {"method": "terminate_instance",
                      "args": {"instance_id": instance['id']}})
        else:
            self.db.instance_destroy(context, instance['id'])

    def get_instances(self, context, project_id=None):
        """Get all instances, possibly filtered by project ID or
        user ID. If there is no filter and the context is an admin,
        it will retreive all instances in the system."""
        if project_id or not context.is_admin:
            if not context.project:
                return self.db.instance_get_all_by_user(context,
                                                        context.user_id)
            if project_id is None:
                project_id = context.project_id
            return self.db.instance_get_all_by_project(context, project_id)
        return self.db.instance_get_all(context)

    def get_instance(self, context, instance_id):
        return self.db.instance_get_by_internal_id(context, instance_id)

    def reboot(self, context, instance_id):
        """Reboot the given instance."""
        instance = self.db.instance_get_by_internal_id(context, instance_id)
        host = instance['host']
        rpc.cast(context,
                 self.db.queue_get_for(context, FLAGS.compute_topic, host),
                 {"method": "reboot_instance",
                  "args": {"instance_id": instance['id']}})

    def pause(self, context, instance_id):
        """Pause the given instance."""
        instance = self.db.instance_get_by_internal_id(context, instance_id)
        host = instance['host']
        rpc.cast(context,
                 self.db.queue_get_for(context, FLAGS.compute_topic, host),
                 {"method": "pause_instance",
                  "args": {"instance_id": instance['id']}})

    def unpause(self, context, instance_id):
        """Unpause the given instance."""
        instance = self.db.instance_get_by_internal_id(context, instance_id)
        host = instance['host']
        rpc.cast(context,
                 self.db.queue_get_for(context, FLAGS.compute_topic, host),
                 {"method": "unpause_instance",
                  "args": {"instance_id": instance['id']}})

    def suspend(self, context, instance_id):
        """suspend the instance with instance_id"""
        instance = self.db.instance_get_by_internal_id(context, instance_id)
        host = instance['host']
        rpc.cast(context,
                 self.db.queue_get_for(context, FLAGS.compute_topic, host),
                 {"method": "suspend_instance",
                  "args": {"instance_id": instance['id']}})

    def resume(self, context, instance_id):
        """resume the instance with instance_id"""
        instance = self.db.instance_get_by_internal_id(context, instance_id)
        host = instance['host']
        rpc.cast(context,
                 self.db.queue_get_for(context, FLAGS.compute_topic, host),
                 {"method": "resume_instance",
                  "args": {"instance_id": instance['id']}})

    def rescue(self, context, instance_id):
        """Rescue the given instance."""
        instance = self.db.instance_get_by_internal_id(context, instance_id)
        host = instance['host']
        rpc.cast(context,
                 self.db.queue_get_for(context, FLAGS.compute_topic, host),
                 {"method": "rescue_instance",
                  "args": {"instance_id": instance['id']}})

    def unrescue(self, context, instance_id):
        """Unrescue the given instance."""
        instance = self.db.instance_get_by_internal_id(context, instance_id)
        host = instance['host']
        rpc.cast(context,
                 self.db.queue_get_for(context, FLAGS.compute_topic, host),
                 {"method": "unrescue_instance",
                  "args": {"instance_id": instance['id']}})<|MERGE_RESOLUTION|>--- conflicted
+++ resolved
@@ -74,11 +74,8 @@
                          max_count=1, kernel_id=None, ramdisk_id=None,
                          display_name='', description='', key_name=None,
                          key_data=None, security_group='default',
-<<<<<<< HEAD
                          availability_zone=None,
-=======
                          user_data=None,
->>>>>>> 675ca7c5
                          generate_hostname=generate_default_hostname):
         """Create the number of instances requested if quote and
         other arguments check out ok."""
