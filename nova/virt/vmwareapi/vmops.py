--- conflicted
+++ resolved
@@ -1,800 +1,793 @@
-# vim: tabstop=4 shiftwidth=4 softtabstop=4
-
-# Copyright (c) 2011 Citrix Systems, Inc.
-# Copyright 2011 OpenStack LLC.
-#
-#    Licensed under the Apache License, Version 2.0 (the "License"); you may
-#    not use this file except in compliance with the License. You may obtain
-#    a copy of the License at
-#
-#         http://www.apache.org/licenses/LICENSE-2.0
-#
-#    Unless required by applicable law or agreed to in writing, software
-#    distributed under the License is distributed on an "AS IS" BASIS, WITHOUT
-#    WARRANTIES OR CONDITIONS OF ANY KIND, either express or implied. See the
-#    License for the specific language governing permissions and limitations
-#    under the License.
-
-"""
-Class for VM tasks like spawn, snapshot, suspend, resume etc.
-"""
-
-import base64
-import os
-import time
-import urllib
-import urllib2
-import uuid
-
-from nova import context
-from nova import db
-from nova import exception
-from nova import flags
-from nova import log as logging
-from nova.compute import power_state
-from nova.virt.vmwareapi import vim_util
-from nova.virt.vmwareapi import vm_util
-from nova.virt.vmwareapi import vmware_images
-from nova.virt.vmwareapi import network_utils
-
-FLAGS = flags.FLAGS
-LOG = logging.getLogger("nova.virt.vmwareapi.vmops")
-
-VMWARE_POWER_STATES = {
-                   'poweredOff': power_state.SHUTDOWN,
-                    'poweredOn': power_state.RUNNING,
-                    'suspended': power_state.PAUSED}
-
-
-class VMWareVMOps(object):
-    """Management class for VM-related tasks."""
-
-    def __init__(self, session):
-        """Initializer."""
-        self._session = session
-
-    def _wait_with_callback(self, instance_id, task, callback):
-        """Waits for the task to finish and does a callback after."""
-        ret = None
-        try:
-            ret = self._session._wait_for_task(instance_id, task)
-        except Exception, excep:
-            LOG.exception(excep)
-        callback(ret)
-
-    def list_instances(self):
-        """Lists the VM instances that are registered with the ESX host."""
-        LOG.debug(_("Getting list of instances"))
-        vms = self._session._call_method(vim_util, "get_objects",
-                     "VirtualMachine",
-                     ["name", "runtime.connectionState"])
-        lst_vm_names = []
-        for vm in vms:
-            vm_name = None
-            conn_state = None
-            for prop in vm.propSet:
-                if prop.name == "name":
-                    vm_name = prop.val
-                elif prop.name == "runtime.connectionState":
-                    conn_state = prop.val
-            # Ignoring the oprhaned or inaccessible VMs
-            if conn_state not in ["orphaned", "inaccessible"]:
-                lst_vm_names.append(vm_name)
-        LOG.debug(_("Got total of %s instances") % str(len(lst_vm_names)))
-        return lst_vm_names
-
-    def spawn(self, instance):
-        """
-        Creates a VM instance.
-
-        Steps followed are:
-        1. Create a VM with no disk and the specifics in the instance object
-            like RAM size.
-        2. Create a dummy vmdk of the size of the disk file that is to be
-            uploaded. This is required just to create the metadata file.
-        3. Delete the -flat.vmdk file created in the above step and retain
-            the metadata .vmdk file.
-        4. Upload the disk file.
-        5. Attach the disk to the VM by reconfiguring the same.
-        6. Power on the VM.
-        """
-        vm_ref = self._get_vm_ref_from_the_name(instance.name)
-        if vm_ref:
-            raise exception.InstanceExists(name=instance.name)
-
-        client_factory = self._session._get_vim().client.factory
-        service_content = self._session._get_vim().get_service_content()
-
-        network = db.network_get_by_instance(context.get_admin_context(),
-                                            instance['id'])
-
-        net_name = network['bridge']
-
-        def _check_if_network_bridge_exists():
-            network_ref = \
-                network_utils.get_network_with_the_name(self._session,
-                                                        net_name)
-            if network_ref is None:
-                raise exception.NetworkNotFoundForBridge(bridge=net_name)
-            return network_ref
-
-        network_obj = _check_if_network_bridge_exists()
-
-        def _get_datastore_ref():
-            """Get the datastore list and choose the first local storage."""
-            data_stores = self._session._call_method(vim_util, "get_objects",
-                        "Datastore", ["summary.type", "summary.name"])
-            for elem in data_stores:
-                ds_name = None
-                ds_type = None
-                for prop in elem.propSet:
-                    if prop.name == "summary.type":
-                        ds_type = prop.val
-                    elif prop.name == "summary.name":
-                        ds_name = prop.val
-                # Local storage identifier
-                if ds_type == "VMFS":
-                    data_store_name = ds_name
-                    return data_store_name
-
-            if data_store_name is None:
-                msg = _("Couldn't get a local Datastore reference")
-                LOG.exception(msg)
-                raise exception.Error(msg)
-
-        data_store_name = _get_datastore_ref()
-
-        def _get_image_properties():
-            """
-            Get the Size of the flat vmdk file that is there on the storage
-            repository.
-            """
-            image_size, image_properties = \
-                    vmware_images.get_vmdk_size_and_properties(
-                                       instance.image_ref, instance)
-            vmdk_file_size_in_kb = int(image_size) / 1024
-            os_type = image_properties.get("vmware_ostype", "otherGuest")
-            adapter_type = image_properties.get("vmware_adaptertype",
-                                                "lsiLogic")
-            return vmdk_file_size_in_kb, os_type, adapter_type
-
-        vmdk_file_size_in_kb, os_type, adapter_type = _get_image_properties()
-
-        def _get_vmfolder_and_res_pool_mors():
-            """Get the Vm folder ref from the datacenter."""
-            dc_objs = self._session._call_method(vim_util, "get_objects",
-                                    "Datacenter", ["vmFolder"])
-            # There is only one default datacenter in a standalone ESX host
-            vm_folder_mor = dc_objs[0].propSet[0].val
-
-            # Get the resource pool. Taking the first resource pool coming our
-            # way. Assuming that is the default resource pool.
-            res_pool_mor = self._session._call_method(vim_util, "get_objects",
-                                    "ResourcePool")[0].obj
-            return vm_folder_mor, res_pool_mor
-
-        vm_folder_mor, res_pool_mor = _get_vmfolder_and_res_pool_mors()
-
-        # Get the create vm config spec
-        config_spec = vm_util.get_vm_create_spec(
-                            client_factory, instance,
-                            data_store_name, net_name, os_type,
-                            network_obj)
-
-        def _execute_create_vm():
-            """Create VM on ESX host."""
-            LOG.debug(_("Creating VM with the name %s on the ESX  host") %
-                      instance.name)
-            # Create the VM on the ESX host
-            vm_create_task = self._session._call_method(
-                                    self._session._get_vim(),
-                                    "CreateVM_Task", vm_folder_mor,
-                                    config=config_spec, pool=res_pool_mor)
-            self._session._wait_for_task(instance.id, vm_create_task)
-
-            LOG.debug(_("Created VM with the name %s on the ESX  host") %
-                      instance.name)
-
-        _execute_create_vm()
-
-        # Set the machine id for the VM for setting the IP
-        self._set_machine_id(client_factory, instance)
-
-        # Naming the VM files in correspondence with the VM instance name
-        # The flat vmdk file name
-        flat_uploaded_vmdk_name = "%s/%s-flat.vmdk" % (instance.name,
-                                                       instance.name)
-        # The vmdk meta-data file
-        uploaded_vmdk_name = "%s/%s.vmdk" % (instance.name, instance.name)
-        flat_uploaded_vmdk_path = vm_util.build_datastore_path(data_store_name,
-                                            flat_uploaded_vmdk_name)
-        uploaded_vmdk_path = vm_util.build_datastore_path(data_store_name,
-                                            uploaded_vmdk_name)
-
-        def _create_virtual_disk():
-            """Create a virtual disk of the size of flat vmdk file."""
-            # Create a Virtual Disk of the size of the flat vmdk file. This is
-            # done just to generate the meta-data file whose specifics
-            # depend on the size of the disk, thin/thick provisioning and the
-            # storage adapter type.
-            # Here we assume thick provisioning and lsiLogic for the adapter
-            # type
-            LOG.debug(_("Creating Virtual Disk of size  "
-                      "%(vmdk_file_size_in_kb)s KB and adapter type  "
-                      "%(adapter_type)s on the ESX host local store"
-                      " %(data_store_name)s") %
-                       {"vmdk_file_size_in_kb": vmdk_file_size_in_kb,
-                        "adapter_type": adapter_type,
-                        "data_store_name": data_store_name})
-            vmdk_create_spec = vm_util.get_vmdk_create_spec(client_factory,
-                                    vmdk_file_size_in_kb, adapter_type)
-            vmdk_create_task = self._session._call_method(
-                self._session._get_vim(),
-                "CreateVirtualDisk_Task",
-                service_content.virtualDiskManager,
-                name=uploaded_vmdk_path,
-                datacenter=self._get_datacenter_name_and_ref()[0],
-                spec=vmdk_create_spec)
-            self._session._wait_for_task(instance.id, vmdk_create_task)
-            LOG.debug(_("Created Virtual Disk of size %(vmdk_file_size_in_kb)s"
-                        " KB on the ESX host local store "
-                        "%(data_store_name)s") %
-                        {"vmdk_file_size_in_kb": vmdk_file_size_in_kb,
-                         "data_store_name": data_store_name})
-
-        _create_virtual_disk()
-
-        def _delete_disk_file():
-            LOG.debug(_("Deleting the file %(flat_uploaded_vmdk_path)s "
-                        "on the ESX host local"
-                        "store %(data_store_name)s") %
-                        {"flat_uploaded_vmdk_path": flat_uploaded_vmdk_path,
-                         "data_store_name": data_store_name})
-            # Delete the -flat.vmdk file created. .vmdk file is retained.
-            vmdk_delete_task = self._session._call_method(
-                        self._session._get_vim(),
-                        "DeleteDatastoreFile_Task",
-                        service_content.fileManager,
-                        name=flat_uploaded_vmdk_path)
-            self._session._wait_for_task(instance.id, vmdk_delete_task)
-            LOG.debug(_("Deleted the file %(flat_uploaded_vmdk_path)s on the "
-                        "ESX host local store %(data_store_name)s") %
-                        {"flat_uploaded_vmdk_path": flat_uploaded_vmdk_path,
-                         "data_store_name": data_store_name})
-
-        _delete_disk_file()
-
-        cookies = self._session._get_vim().client.options.transport.cookiejar
-
-        def _fetch_image_on_esx_datastore():
-            """Fetch image from Glance to ESX datastore."""
-            LOG.debug(_("Downloading image file data %(image_ref)s to the ESX "
-                        "data store %(data_store_name)s") %
-                        ({'image_ref': instance.image_ref,
-                          'data_store_name': data_store_name}))
-            # Upload the -flat.vmdk file whose meta-data file we just created
-            # above
-            vmware_images.fetch_image(
-                instance.image_ref,
-                instance,
-                host=self._session._host_ip,
-                data_center_name=self._get_datacenter_name_and_ref()[1],
-                datastore_name=data_store_name,
-                cookies=cookies,
-                file_path=flat_uploaded_vmdk_name)
-            LOG.debug(_("Downloaded image file data %(image_ref)s to the ESX "
-                        "data store %(data_store_name)s") %
-                        ({'image_ref': instance.image_ref,
-                         'data_store_name': data_store_name}))
-        _fetch_image_on_esx_datastore()
-
-        vm_ref = self._get_vm_ref_from_the_name(instance.name)
-
-        def _attach_vmdk_to_the_vm():
-            """
-            Attach the vmdk uploaded to the VM. VM reconfigure is done
-            to do so.
-            """
-            vmdk_attach_config_spec = vm_util.get_vmdk_attach_config_spec(
-                                client_factory,
-                                vmdk_file_size_in_kb, uploaded_vmdk_path,
-                                adapter_type)
-            LOG.debug(_("Reconfiguring VM instance %s to attach the image "
-                      "disk") % instance.name)
-            reconfig_task = self._session._call_method(
-                               self._session._get_vim(),
-                               "ReconfigVM_Task", vm_ref,
-                               spec=vmdk_attach_config_spec)
-            self._session._wait_for_task(instance.id, reconfig_task)
-            LOG.debug(_("Reconfigured VM instance %s to attach the image "
-                      "disk") % instance.name)
-
-        _attach_vmdk_to_the_vm()
-
-        def _power_on_vm():
-            """Power on the VM."""
-            LOG.debug(_("Powering on the VM instance %s") % instance.name)
-            # Power On the VM
-            power_on_task = self._session._call_method(
-                               self._session._get_vim(),
-                               "PowerOnVM_Task", vm_ref)
-            self._session._wait_for_task(instance.id, power_on_task)
-            LOG.debug(_("Powered on the VM instance %s") % instance.name)
-        _power_on_vm()
-
-    def snapshot(self, instance, snapshot_name):
-        """
-        Create snapshot from a running VM instance.
-        Steps followed are:
-        1. Get the name of the vmdk file which the VM points to right now.
-            Can be a chain of snapshots, so we need to know the last in the
-            chain.
-        2. Create the snapshot. A new vmdk is created which the VM points to
-            now. The earlier vmdk becomes read-only.
-        3. Call CopyVirtualDisk which coalesces the disk chain to form a single
-            vmdk, rather a .vmdk metadata file and a -flat.vmdk disk data file.
-        4. Now upload the -flat.vmdk file to the image store.
-        5. Delete the coalesced .vmdk and -flat.vmdk created.
-        """
-        vm_ref = self._get_vm_ref_from_the_name(instance.name)
-        if vm_ref is None:
-            raise exception.InstanceNotFound(instance_id=instance.id)
-
-        client_factory = self._session._get_vim().client.factory
-        service_content = self._session._get_vim().get_service_content()
-
-        def _get_vm_and_vmdk_attribs():
-            # Get the vmdk file name that the VM is pointing to
-            hardware_devices = self._session._call_method(vim_util,
-                        "get_dynamic_property", vm_ref,
-                        "VirtualMachine", "config.hardware.device")
-            vmdk_file_path_before_snapshot, adapter_type = \
-                vm_util.get_vmdk_file_path_and_adapter_type(client_factory,
-                                                            hardware_devices)
-            datastore_name = vm_util.split_datastore_path(
-                                      vmdk_file_path_before_snapshot)[0]
-            os_type = self._session._call_method(vim_util,
-                        "get_dynamic_property", vm_ref,
-                        "VirtualMachine", "summary.config.guestId")
-            return (vmdk_file_path_before_snapshot, adapter_type,
-                    datastore_name, os_type)
-
-        vmdk_file_path_before_snapshot, adapter_type, datastore_name,\
-            os_type = _get_vm_and_vmdk_attribs()
-
-        def _create_vm_snapshot():
-            # Create a snapshot of the VM
-            LOG.debug(_("Creating Snapshot of the VM instance %s ") %
-                        instance.name)
-            snapshot_task = self._session._call_method(
-                        self._session._get_vim(),
-                        "CreateSnapshot_Task", vm_ref,
-                        name="%s-snapshot" % instance.name,
-                        description="Taking Snapshot of the VM",
-                        memory=True,
-                        quiesce=True)
-            self._session._wait_for_task(instance.id, snapshot_task)
-            LOG.debug(_("Created Snapshot of the VM instance %s ") %
-                      instance.name)
-
-        _create_vm_snapshot()
-
-        def _check_if_tmp_folder_exists():
-            # Copy the contents of the VM that were there just before the
-            # snapshot was taken
-            ds_ref_ret = vim_util.get_dynamic_property(
-                                    self._session._get_vim(),
-                                    vm_ref,
-                                    "VirtualMachine",
-                                    "datastore")
-            if not ds_ref_ret:
-                raise exception.DatastoreNotFound()
-            ds_ref = ds_ref_ret.ManagedObjectReference[0]
-            ds_browser = vim_util.get_dynamic_property(
-                                       self._session._get_vim(),
-                                       ds_ref,
-                                       "Datastore",
-                                       "browser")
-            # Check if the vmware-tmp folder exists or not. If not, create one
-            tmp_folder_path = vm_util.build_datastore_path(datastore_name,
-                                                           "vmware-tmp")
-            if not self._path_exists(ds_browser, tmp_folder_path):
-                self._mkdir(vm_util.build_datastore_path(datastore_name,
-                                                         "vmware-tmp"))
-
-        _check_if_tmp_folder_exists()
-
-        # Generate a random vmdk file name to which the coalesced vmdk content
-        # will be copied to. A random name is chosen so that we don't have
-        # name clashes.
-        random_name = str(uuid.uuid4())
-        dest_vmdk_file_location = vm_util.build_datastore_path(datastore_name,
-                   "vmware-tmp/%s.vmdk" % random_name)
-        dc_ref = self._get_datacenter_name_and_ref()[0]
-
-        def _copy_vmdk_content():
-            # Copy the contents of the disk ( or disks, if there were snapshots
-            # done earlier) to a temporary vmdk file.
-            copy_spec = vm_util.get_copy_virtual_disk_spec(client_factory,
-                                                            adapter_type)
-            LOG.debug(_("Copying disk data before snapshot of the VM "
-                        " instance %s") % instance.name)
-            copy_disk_task = self._session._call_method(
-                self._session._get_vim(),
-                "CopyVirtualDisk_Task",
-                service_content.virtualDiskManager,
-                sourceName=vmdk_file_path_before_snapshot,
-                sourceDatacenter=dc_ref,
-                destName=dest_vmdk_file_location,
-                destDatacenter=dc_ref,
-                destSpec=copy_spec,
-                force=False)
-            self._session._wait_for_task(instance.id, copy_disk_task)
-            LOG.debug(_("Copied disk data before snapshot of the VM "
-                        "instance %s") % instance.name)
-
-        _copy_vmdk_content()
-
-        cookies = self._session._get_vim().client.options.transport.cookiejar
-
-        def _upload_vmdk_to_image_repository():
-            # Upload the contents of -flat.vmdk file which has the disk data.
-            LOG.debug(_("Uploading image %s") % snapshot_name)
-            vmware_images.upload_image(
-                snapshot_name,
-                instance,
-                os_type=os_type,
-                adapter_type=adapter_type,
-                image_version=1,
-                host=self._session._host_ip,
-                data_center_name=self._get_datacenter_name_and_ref()[1],
-                datastore_name=datastore_name,
-                cookies=cookies,
-                file_path="vmware-tmp/%s-flat.vmdk" % random_name)
-            LOG.debug(_("Uploaded image %s") % snapshot_name)
-
-        _upload_vmdk_to_image_repository()
-
-        def _clean_temp_data():
-            """
-            Delete temporary vmdk files generated in image handling
-            operations.
-            """
-            # Delete the temporary vmdk created above.
-            LOG.debug(_("Deleting temporary vmdk file %s")
-                        % dest_vmdk_file_location)
-            remove_disk_task = self._session._call_method(
-                self._session._get_vim(),
-                "DeleteVirtualDisk_Task",
-                service_content.virtualDiskManager,
-                name=dest_vmdk_file_location,
-                datacenter=dc_ref)
-            self._session._wait_for_task(instance.id, remove_disk_task)
-            LOG.debug(_("Deleted temporary vmdk file %s")
-                        % dest_vmdk_file_location)
-
-        _clean_temp_data()
-
-    def reboot(self, instance):
-        """Reboot a VM instance."""
-        vm_ref = self._get_vm_ref_from_the_name(instance.name)
-        if vm_ref is None:
-            raise exception.InstanceNotFound(instance_id=instance.id)
-        lst_properties = ["summary.guest.toolsStatus", "runtime.powerState",
-                          "summary.guest.toolsRunningStatus"]
-        props = self._session._call_method(vim_util, "get_object_properties",
-                           None, vm_ref, "VirtualMachine",
-                           lst_properties)
-        pwr_state = None
-        tools_status = None
-        tools_running_status = False
-        for elem in props:
-            for prop in elem.propSet:
-                if prop.name == "runtime.powerState":
-                    pwr_state = prop.val
-                elif prop.name == "summary.guest.toolsStatus":
-                    tools_status = prop.val
-                elif prop.name == "summary.guest.toolsRunningStatus":
-                    tools_running_status = prop.val
-
-        # Raise an exception if the VM is not powered On.
-        if pwr_state not in ["poweredOn"]:
-            reason = _("instance is not powered on")
-            raise exception.InstanceRebootFailure(reason=reason)
-
-        # If latest vmware tools are installed in the VM, and that the tools
-        # are running, then only do a guest reboot. Otherwise do a hard reset.
-        if (tools_status == "toolsOk" and
-                tools_running_status == "guestToolsRunning"):
-            LOG.debug(_("Rebooting guest OS of VM %s") % instance.name)
-            self._session._call_method(self._session._get_vim(), "RebootGuest",
-                                       vm_ref)
-            LOG.debug(_("Rebooted guest OS of VM %s") % instance.name)
-        else:
-            LOG.debug(_("Doing hard reboot of VM %s") % instance.name)
-            reset_task = self._session._call_method(self._session._get_vim(),
-                                                    "ResetVM_Task", vm_ref)
-            self._session._wait_for_task(instance.id, reset_task)
-            LOG.debug(_("Did hard reboot of VM %s") % instance.name)
-
-    def destroy(self, instance):
-        """
-        Destroy a VM instance. Steps followed are:
-        1. Power off the VM, if it is in poweredOn state.
-        2. Un-register a VM.
-        3. Delete the contents of the folder holding the VM related data.
-        """
-        try:
-            vm_ref = self._get_vm_ref_from_the_name(instance.name)
-            if vm_ref is None:
-                LOG.debug(_("instance - %s not present") % instance.name)
-                return
-            lst_properties = ["config.files.vmPathName", "runtime.powerState"]
-            props = self._session._call_method(vim_util,
-                        "get_object_properties",
-                        None, vm_ref, "VirtualMachine", lst_properties)
-            pwr_state = None
-            for elem in props:
-                vm_config_pathname = None
-                for prop in elem.propSet:
-                    if prop.name == "runtime.powerState":
-                        pwr_state = prop.val
-                    elif prop.name == "config.files.vmPathName":
-                        vm_config_pathname = prop.val
-            if vm_config_pathname:
-                datastore_name, vmx_file_path = \
-                            vm_util.split_datastore_path(vm_config_pathname)
-            # Power off the VM if it is in PoweredOn state.
-            if pwr_state == "poweredOn":
-                LOG.debug(_("Powering off the VM %s") % instance.name)
-                poweroff_task = self._session._call_method(
-                       self._session._get_vim(),
-                       "PowerOffVM_Task", vm_ref)
-                self._session._wait_for_task(instance.id, poweroff_task)
-                LOG.debug(_("Powered off the VM %s") % instance.name)
-
-            # Un-register the VM
-            try:
-                LOG.debug(_("Unregistering the VM %s") % instance.name)
-                self._session._call_method(self._session._get_vim(),
-                        "UnregisterVM", vm_ref)
-                LOG.debug(_("Unregistered the VM %s") % instance.name)
-            except Exception, excep:
-                LOG.warn(_("In vmwareapi:vmops:destroy, got this exception"
-                           " while un-registering the VM: %s") % str(excep))
-
-            # Delete the folder holding the VM related content on
-            # the datastore.
-            try:
-                dir_ds_compliant_path = vm_util.build_datastore_path(
-                                 datastore_name,
-                                 os.path.dirname(vmx_file_path))
-                LOG.debug(_("Deleting contents of the VM %(name)s from "
-                            "datastore %(datastore_name)s") %
-                           ({'name': instance.name,
-                             'datastore_name': datastore_name}))
-                delete_task = self._session._call_method(
-                    self._session._get_vim(),
-                    "DeleteDatastoreFile_Task",
-                    self._session._get_vim().get_service_content().fileManager,
-                    name=dir_ds_compliant_path)
-                self._session._wait_for_task(instance.id, delete_task)
-                LOG.debug(_("Deleted contents of the VM %(name)s from "
-                            "datastore %(datastore_name)s") %
-                           ({'name': instance.name,
-                             'datastore_name': datastore_name}))
-            except Exception, excep:
-                LOG.warn(_("In vmwareapi:vmops:destroy, "
-                             "got this exception while deleting"
-                             " the VM contents from the disk: %s")
-                             % str(excep))
-        except Exception, exc:
-            LOG.exception(exc)
-
-    def pause(self, instance, callback):
-        """Pause a VM instance."""
-        raise exception.ApiError("pause not supported for vmwareapi")
-
-    def unpause(self, instance, callback):
-        """Un-Pause a VM instance."""
-        raise exception.ApiError("unpause not supported for vmwareapi")
-
-    def suspend(self, instance, callback):
-        """Suspend the specified instance."""
-        vm_ref = self._get_vm_ref_from_the_name(instance.name)
-        if vm_ref is None:
-            raise exception.InstanceNotFound(instance_id=instance.id)
-
-        pwr_state = self._session._call_method(vim_util,
-                    "get_dynamic_property", vm_ref,
-                    "VirtualMachine", "runtime.powerState")
-        # Only PoweredOn VMs can be suspended.
-        if pwr_state == "poweredOn":
-            LOG.debug(_("Suspending the VM %s ") % instance.name)
-            suspend_task = self._session._call_method(self._session._get_vim(),
-                    "SuspendVM_Task", vm_ref)
-            self._wait_with_callback(instance.id, suspend_task, callback)
-            LOG.debug(_("Suspended the VM %s ") % instance.name)
-        # Raise Exception if VM is poweredOff
-        elif pwr_state == "poweredOff":
-            reason = _("instance is powered off and can not be suspended.")
-            raise exception.InstanceSuspendFailure(reason=reason)
-
-        LOG.debug(_("VM %s was already in suspended state. So returning "
-                    "without doing anything") % instance.name)
-
-    def resume(self, instance, callback):
-        """Resume the specified instance."""
-        vm_ref = self._get_vm_ref_from_the_name(instance.name)
-        if vm_ref is None:
-            raise exception.InstanceNotFound(instance_id=instance.id)
-
-        pwr_state = self._session._call_method(vim_util,
-                                     "get_dynamic_property", vm_ref,
-                                     "VirtualMachine", "runtime.powerState")
-        if pwr_state.lower() == "suspended":
-            LOG.debug(_("Resuming the VM %s") % instance.name)
-            suspend_task = self._session._call_method(
-                                        self._session._get_vim(),
-                                       "PowerOnVM_Task", vm_ref)
-            self._wait_with_callback(instance.id, suspend_task, callback)
-            LOG.debug(_("Resumed the VM %s ") % instance.name)
-        else:
-            reason = _("instance is not in a suspended state")
-            raise exception.InstanceResumeFailure(reason=reason)
-
-    def get_info(self, instance_name):
-        """Return data about the VM instance."""
-        vm_ref = self._get_vm_ref_from_the_name(instance_name)
-        if vm_ref is None:
-            raise exception.InstanceNotFound(instance_id=instance_name)
-
-        lst_properties = ["summary.config.numCpu",
-                    "summary.config.memorySizeMB",
-                    "runtime.powerState"]
-        vm_props = self._session._call_method(vim_util,
-                    "get_object_properties", None, vm_ref, "VirtualMachine",
-                    lst_properties)
-        max_mem = None
-        pwr_state = None
-        num_cpu = None
-        for elem in vm_props:
-            for prop in elem.propSet:
-                if prop.name == "summary.config.numCpu":
-                    num_cpu = int(prop.val)
-                elif prop.name == "summary.config.memorySizeMB":
-                    # In MB, but we want in KB
-                    max_mem = int(prop.val) * 1024
-                elif prop.name == "runtime.powerState":
-                    pwr_state = VMWARE_POWER_STATES[prop.val]
-
-        return {'state': pwr_state,
-                'max_mem': max_mem,
-                'mem': max_mem,
-                'num_cpu': num_cpu,
-                'cpu_time': 0}
-
-    def get_diagnostics(self, instance):
-        """Return data about VM diagnostics."""
-        raise exception.ApiError("get_diagnostics not implemented for "
-                                 "vmwareapi")
-
-    def get_console_output(self, instance):
-        """Return snapshot of console."""
-        vm_ref = self._get_vm_ref_from_the_name(instance.name)
-        if vm_ref is None:
-            raise exception.InstanceNotFound(instance_id=instance.id)
-        param_list = {"id": str(vm_ref)}
-        base_url = "%s://%s/screen?%s" % (self._session._scheme,
-                                         self._session._host_ip,
-                                         urllib.urlencode(param_list))
-        request = urllib2.Request(base_url)
-        base64string = base64.encodestring(
-                        '%s:%s' % (
-                        self._session._host_username,
-                        self._session._host_password)).replace('\n', '')
-        request.add_header("Authorization", "Basic %s" % base64string)
-        result = urllib2.urlopen(request)
-        if result.code == 200:
-            return result.read()
-        else:
-            return ""
-
-    def get_ajax_console(self, instance):
-        """Return link to instance's ajax console."""
-        return 'http://fakeajaxconsole/fake_url'
-
-    def _set_machine_id(self, client_factory, instance):
-        """
-        Set the machine id of the VM for guest tools to pick up and change
-        the IP.
-        """
-        admin_context = context.get_admin_context()
-        vm_ref = self._get_vm_ref_from_the_name(instance.name)
-        if vm_ref is None:
-            raise exception.InstanceNotFound(instance_id=instance.id)
-        network = db.network_get_by_instance(context.get_admin_context(),
-                                            instance['id'])
-        mac_address = None
-        if instance['mac_addresses']:
-            mac_address = instance['mac_addresses'][0]['address']
-
-        net_mask = network["netmask"]
-        gateway = network["gateway"]
-<<<<<<< HEAD
-        addresses = db.instance_get_fixed_addresses(admin_context,
-                                                    instance['id'])
-        ip_addr = addresses[0] if addresses else None
-
-        machine_id_chanfge_spec = \
-            vm_util.get_machine_id_change_spec(client_factory, mac_address,
-                                        ip_addr, net_mask, gateway)
-=======
-        broadcast = network["broadcast"]
-        dns = network["dns"]
-        ip_addr = db.instance_get_fixed_address(context.get_admin_context(),
-                                            instance['id'])
-        machine_id_chanfge_spec = \
-            vm_util.get_machine_id_change_spec(client_factory, mac_addr,
-                                               ip_addr, net_mask, gateway,
-                                               broadcast, dns)
->>>>>>> 43713a2e
-        LOG.debug(_("Reconfiguring VM instance %(name)s to set the machine id "
-                  "with ip - %(ip_addr)s") %
-                  ({'name': instance.name,
-                   'ip_addr': ip_addr}))
-        reconfig_task = self._session._call_method(self._session._get_vim(),
-                           "ReconfigVM_Task", vm_ref,
-                           spec=machine_id_chanfge_spec)
-        self._session._wait_for_task(instance.id, reconfig_task)
-        LOG.debug(_("Reconfigured VM instance %(name)s to set the machine id "
-                  "with ip - %(ip_addr)s") %
-                  ({'name': instance.name,
-                   'ip_addr': ip_addr}))
-
-    def _get_datacenter_name_and_ref(self):
-        """Get the datacenter name and the reference."""
-        dc_obj = self._session._call_method(vim_util, "get_objects",
-                "Datacenter", ["name"])
-        return dc_obj[0].obj, dc_obj[0].propSet[0].val
-
-    def _path_exists(self, ds_browser, ds_path):
-        """Check if the path exists on the datastore."""
-        search_task = self._session._call_method(self._session._get_vim(),
-                                   "SearchDatastore_Task",
-                                   ds_browser,
-                                   datastorePath=ds_path)
-        # Wait till the state changes from queued or running.
-        # If an error state is returned, it means that the path doesn't exist.
-        while True:
-            task_info = self._session._call_method(vim_util,
-                                       "get_dynamic_property",
-                                       search_task, "Task", "info")
-            if task_info.state in  ['queued', 'running']:
-                time.sleep(2)
-                continue
-            break
-        if task_info.state == "error":
-            return False
-        return True
-
-    def _mkdir(self, ds_path):
-        """
-        Creates a directory at the path specified. If it is just "NAME",
-        then a directory with this name is created at the topmost level of the
-        DataStore.
-        """
-        LOG.debug(_("Creating directory with path %s") % ds_path)
-        self._session._call_method(self._session._get_vim(), "MakeDirectory",
-                    self._session._get_vim().get_service_content().fileManager,
-                    name=ds_path, createParentDirectories=False)
-        LOG.debug(_("Created directory with path %s") % ds_path)
-
-    def _get_vm_ref_from_the_name(self, vm_name):
-        """Get reference to the VM with the name specified."""
-        vms = self._session._call_method(vim_util, "get_objects",
-                    "VirtualMachine", ["name"])
-        for vm in vms:
-            if vm.propSet[0].val == vm_name:
-                return vm.obj
-        return None
+# vim: tabstop=4 shiftwidth=4 softtabstop=4
+
+# Copyright (c) 2011 Citrix Systems, Inc.
+# Copyright 2011 OpenStack LLC.
+#
+#    Licensed under the Apache License, Version 2.0 (the "License"); you may
+#    not use this file except in compliance with the License. You may obtain
+#    a copy of the License at
+#
+#         http://www.apache.org/licenses/LICENSE-2.0
+#
+#    Unless required by applicable law or agreed to in writing, software
+#    distributed under the License is distributed on an "AS IS" BASIS, WITHOUT
+#    WARRANTIES OR CONDITIONS OF ANY KIND, either express or implied. See the
+#    License for the specific language governing permissions and limitations
+#    under the License.
+
+"""
+Class for VM tasks like spawn, snapshot, suspend, resume etc.
+"""
+
+import base64
+import os
+import time
+import urllib
+import urllib2
+import uuid
+
+from nova import context
+from nova import db
+from nova import exception
+from nova import flags
+from nova import log as logging
+from nova.compute import power_state
+from nova.virt.vmwareapi import vim_util
+from nova.virt.vmwareapi import vm_util
+from nova.virt.vmwareapi import vmware_images
+from nova.virt.vmwareapi import network_utils
+
+FLAGS = flags.FLAGS
+LOG = logging.getLogger("nova.virt.vmwareapi.vmops")
+
+VMWARE_POWER_STATES = {
+                   'poweredOff': power_state.SHUTDOWN,
+                    'poweredOn': power_state.RUNNING,
+                    'suspended': power_state.PAUSED}
+
+
+class VMWareVMOps(object):
+    """Management class for VM-related tasks."""
+
+    def __init__(self, session):
+        """Initializer."""
+        self._session = session
+
+    def _wait_with_callback(self, instance_id, task, callback):
+        """Waits for the task to finish and does a callback after."""
+        ret = None
+        try:
+            ret = self._session._wait_for_task(instance_id, task)
+        except Exception, excep:
+            LOG.exception(excep)
+        callback(ret)
+
+    def list_instances(self):
+        """Lists the VM instances that are registered with the ESX host."""
+        LOG.debug(_("Getting list of instances"))
+        vms = self._session._call_method(vim_util, "get_objects",
+                     "VirtualMachine",
+                     ["name", "runtime.connectionState"])
+        lst_vm_names = []
+        for vm in vms:
+            vm_name = None
+            conn_state = None
+            for prop in vm.propSet:
+                if prop.name == "name":
+                    vm_name = prop.val
+                elif prop.name == "runtime.connectionState":
+                    conn_state = prop.val
+            # Ignoring the oprhaned or inaccessible VMs
+            if conn_state not in ["orphaned", "inaccessible"]:
+                lst_vm_names.append(vm_name)
+        LOG.debug(_("Got total of %s instances") % str(len(lst_vm_names)))
+        return lst_vm_names
+
+    def spawn(self, instance):
+        """
+        Creates a VM instance.
+
+        Steps followed are:
+        1. Create a VM with no disk and the specifics in the instance object
+            like RAM size.
+        2. Create a dummy vmdk of the size of the disk file that is to be
+            uploaded. This is required just to create the metadata file.
+        3. Delete the -flat.vmdk file created in the above step and retain
+            the metadata .vmdk file.
+        4. Upload the disk file.
+        5. Attach the disk to the VM by reconfiguring the same.
+        6. Power on the VM.
+        """
+        vm_ref = self._get_vm_ref_from_the_name(instance.name)
+        if vm_ref:
+            raise exception.InstanceExists(name=instance.name)
+
+        client_factory = self._session._get_vim().client.factory
+        service_content = self._session._get_vim().get_service_content()
+
+        network = db.network_get_by_instance(context.get_admin_context(),
+                                            instance['id'])
+
+        net_name = network['bridge']
+
+        def _check_if_network_bridge_exists():
+            network_ref = \
+                network_utils.get_network_with_the_name(self._session,
+                                                        net_name)
+            if network_ref is None:
+                raise exception.NetworkNotFoundForBridge(bridge=net_name)
+            return network_ref
+
+        network_obj = _check_if_network_bridge_exists()
+
+        def _get_datastore_ref():
+            """Get the datastore list and choose the first local storage."""
+            data_stores = self._session._call_method(vim_util, "get_objects",
+                        "Datastore", ["summary.type", "summary.name"])
+            for elem in data_stores:
+                ds_name = None
+                ds_type = None
+                for prop in elem.propSet:
+                    if prop.name == "summary.type":
+                        ds_type = prop.val
+                    elif prop.name == "summary.name":
+                        ds_name = prop.val
+                # Local storage identifier
+                if ds_type == "VMFS":
+                    data_store_name = ds_name
+                    return data_store_name
+
+            if data_store_name is None:
+                msg = _("Couldn't get a local Datastore reference")
+                LOG.exception(msg)
+                raise exception.Error(msg)
+
+        data_store_name = _get_datastore_ref()
+
+        def _get_image_properties():
+            """
+            Get the Size of the flat vmdk file that is there on the storage
+            repository.
+            """
+            image_size, image_properties = \
+                    vmware_images.get_vmdk_size_and_properties(
+                                       instance.image_ref, instance)
+            vmdk_file_size_in_kb = int(image_size) / 1024
+            os_type = image_properties.get("vmware_ostype", "otherGuest")
+            adapter_type = image_properties.get("vmware_adaptertype",
+                                                "lsiLogic")
+            return vmdk_file_size_in_kb, os_type, adapter_type
+
+        vmdk_file_size_in_kb, os_type, adapter_type = _get_image_properties()
+
+        def _get_vmfolder_and_res_pool_mors():
+            """Get the Vm folder ref from the datacenter."""
+            dc_objs = self._session._call_method(vim_util, "get_objects",
+                                    "Datacenter", ["vmFolder"])
+            # There is only one default datacenter in a standalone ESX host
+            vm_folder_mor = dc_objs[0].propSet[0].val
+
+            # Get the resource pool. Taking the first resource pool coming our
+            # way. Assuming that is the default resource pool.
+            res_pool_mor = self._session._call_method(vim_util, "get_objects",
+                                    "ResourcePool")[0].obj
+            return vm_folder_mor, res_pool_mor
+
+        vm_folder_mor, res_pool_mor = _get_vmfolder_and_res_pool_mors()
+
+        # Get the create vm config spec
+        config_spec = vm_util.get_vm_create_spec(
+                            client_factory, instance,
+                            data_store_name, net_name, os_type,
+                            network_obj)
+
+        def _execute_create_vm():
+            """Create VM on ESX host."""
+            LOG.debug(_("Creating VM with the name %s on the ESX  host") %
+                      instance.name)
+            # Create the VM on the ESX host
+            vm_create_task = self._session._call_method(
+                                    self._session._get_vim(),
+                                    "CreateVM_Task", vm_folder_mor,
+                                    config=config_spec, pool=res_pool_mor)
+            self._session._wait_for_task(instance.id, vm_create_task)
+
+            LOG.debug(_("Created VM with the name %s on the ESX  host") %
+                      instance.name)
+
+        _execute_create_vm()
+
+        # Set the machine id for the VM for setting the IP
+        self._set_machine_id(client_factory, instance)
+
+        # Naming the VM files in correspondence with the VM instance name
+        # The flat vmdk file name
+        flat_uploaded_vmdk_name = "%s/%s-flat.vmdk" % (instance.name,
+                                                       instance.name)
+        # The vmdk meta-data file
+        uploaded_vmdk_name = "%s/%s.vmdk" % (instance.name, instance.name)
+        flat_uploaded_vmdk_path = vm_util.build_datastore_path(data_store_name,
+                                            flat_uploaded_vmdk_name)
+        uploaded_vmdk_path = vm_util.build_datastore_path(data_store_name,
+                                            uploaded_vmdk_name)
+
+        def _create_virtual_disk():
+            """Create a virtual disk of the size of flat vmdk file."""
+            # Create a Virtual Disk of the size of the flat vmdk file. This is
+            # done just to generate the meta-data file whose specifics
+            # depend on the size of the disk, thin/thick provisioning and the
+            # storage adapter type.
+            # Here we assume thick provisioning and lsiLogic for the adapter
+            # type
+            LOG.debug(_("Creating Virtual Disk of size  "
+                      "%(vmdk_file_size_in_kb)s KB and adapter type  "
+                      "%(adapter_type)s on the ESX host local store"
+                      " %(data_store_name)s") %
+                       {"vmdk_file_size_in_kb": vmdk_file_size_in_kb,
+                        "adapter_type": adapter_type,
+                        "data_store_name": data_store_name})
+            vmdk_create_spec = vm_util.get_vmdk_create_spec(client_factory,
+                                    vmdk_file_size_in_kb, adapter_type)
+            vmdk_create_task = self._session._call_method(
+                self._session._get_vim(),
+                "CreateVirtualDisk_Task",
+                service_content.virtualDiskManager,
+                name=uploaded_vmdk_path,
+                datacenter=self._get_datacenter_name_and_ref()[0],
+                spec=vmdk_create_spec)
+            self._session._wait_for_task(instance.id, vmdk_create_task)
+            LOG.debug(_("Created Virtual Disk of size %(vmdk_file_size_in_kb)s"
+                        " KB on the ESX host local store "
+                        "%(data_store_name)s") %
+                        {"vmdk_file_size_in_kb": vmdk_file_size_in_kb,
+                         "data_store_name": data_store_name})
+
+        _create_virtual_disk()
+
+        def _delete_disk_file():
+            LOG.debug(_("Deleting the file %(flat_uploaded_vmdk_path)s "
+                        "on the ESX host local"
+                        "store %(data_store_name)s") %
+                        {"flat_uploaded_vmdk_path": flat_uploaded_vmdk_path,
+                         "data_store_name": data_store_name})
+            # Delete the -flat.vmdk file created. .vmdk file is retained.
+            vmdk_delete_task = self._session._call_method(
+                        self._session._get_vim(),
+                        "DeleteDatastoreFile_Task",
+                        service_content.fileManager,
+                        name=flat_uploaded_vmdk_path)
+            self._session._wait_for_task(instance.id, vmdk_delete_task)
+            LOG.debug(_("Deleted the file %(flat_uploaded_vmdk_path)s on the "
+                        "ESX host local store %(data_store_name)s") %
+                        {"flat_uploaded_vmdk_path": flat_uploaded_vmdk_path,
+                         "data_store_name": data_store_name})
+
+        _delete_disk_file()
+
+        cookies = self._session._get_vim().client.options.transport.cookiejar
+
+        def _fetch_image_on_esx_datastore():
+            """Fetch image from Glance to ESX datastore."""
+            LOG.debug(_("Downloading image file data %(image_ref)s to the ESX "
+                        "data store %(data_store_name)s") %
+                        ({'image_ref': instance.image_ref,
+                          'data_store_name': data_store_name}))
+            # Upload the -flat.vmdk file whose meta-data file we just created
+            # above
+            vmware_images.fetch_image(
+                instance.image_ref,
+                instance,
+                host=self._session._host_ip,
+                data_center_name=self._get_datacenter_name_and_ref()[1],
+                datastore_name=data_store_name,
+                cookies=cookies,
+                file_path=flat_uploaded_vmdk_name)
+            LOG.debug(_("Downloaded image file data %(image_ref)s to the ESX "
+                        "data store %(data_store_name)s") %
+                        ({'image_ref': instance.image_ref,
+                         'data_store_name': data_store_name}))
+        _fetch_image_on_esx_datastore()
+
+        vm_ref = self._get_vm_ref_from_the_name(instance.name)
+
+        def _attach_vmdk_to_the_vm():
+            """
+            Attach the vmdk uploaded to the VM. VM reconfigure is done
+            to do so.
+            """
+            vmdk_attach_config_spec = vm_util.get_vmdk_attach_config_spec(
+                                client_factory,
+                                vmdk_file_size_in_kb, uploaded_vmdk_path,
+                                adapter_type)
+            LOG.debug(_("Reconfiguring VM instance %s to attach the image "
+                      "disk") % instance.name)
+            reconfig_task = self._session._call_method(
+                               self._session._get_vim(),
+                               "ReconfigVM_Task", vm_ref,
+                               spec=vmdk_attach_config_spec)
+            self._session._wait_for_task(instance.id, reconfig_task)
+            LOG.debug(_("Reconfigured VM instance %s to attach the image "
+                      "disk") % instance.name)
+
+        _attach_vmdk_to_the_vm()
+
+        def _power_on_vm():
+            """Power on the VM."""
+            LOG.debug(_("Powering on the VM instance %s") % instance.name)
+            # Power On the VM
+            power_on_task = self._session._call_method(
+                               self._session._get_vim(),
+                               "PowerOnVM_Task", vm_ref)
+            self._session._wait_for_task(instance.id, power_on_task)
+            LOG.debug(_("Powered on the VM instance %s") % instance.name)
+        _power_on_vm()
+
+    def snapshot(self, instance, snapshot_name):
+        """
+        Create snapshot from a running VM instance.
+        Steps followed are:
+        1. Get the name of the vmdk file which the VM points to right now.
+            Can be a chain of snapshots, so we need to know the last in the
+            chain.
+        2. Create the snapshot. A new vmdk is created which the VM points to
+            now. The earlier vmdk becomes read-only.
+        3. Call CopyVirtualDisk which coalesces the disk chain to form a single
+            vmdk, rather a .vmdk metadata file and a -flat.vmdk disk data file.
+        4. Now upload the -flat.vmdk file to the image store.
+        5. Delete the coalesced .vmdk and -flat.vmdk created.
+        """
+        vm_ref = self._get_vm_ref_from_the_name(instance.name)
+        if vm_ref is None:
+            raise exception.InstanceNotFound(instance_id=instance.id)
+
+        client_factory = self._session._get_vim().client.factory
+        service_content = self._session._get_vim().get_service_content()
+
+        def _get_vm_and_vmdk_attribs():
+            # Get the vmdk file name that the VM is pointing to
+            hardware_devices = self._session._call_method(vim_util,
+                        "get_dynamic_property", vm_ref,
+                        "VirtualMachine", "config.hardware.device")
+            vmdk_file_path_before_snapshot, adapter_type = \
+                vm_util.get_vmdk_file_path_and_adapter_type(client_factory,
+                                                            hardware_devices)
+            datastore_name = vm_util.split_datastore_path(
+                                      vmdk_file_path_before_snapshot)[0]
+            os_type = self._session._call_method(vim_util,
+                        "get_dynamic_property", vm_ref,
+                        "VirtualMachine", "summary.config.guestId")
+            return (vmdk_file_path_before_snapshot, adapter_type,
+                    datastore_name, os_type)
+
+        vmdk_file_path_before_snapshot, adapter_type, datastore_name,\
+            os_type = _get_vm_and_vmdk_attribs()
+
+        def _create_vm_snapshot():
+            # Create a snapshot of the VM
+            LOG.debug(_("Creating Snapshot of the VM instance %s ") %
+                        instance.name)
+            snapshot_task = self._session._call_method(
+                        self._session._get_vim(),
+                        "CreateSnapshot_Task", vm_ref,
+                        name="%s-snapshot" % instance.name,
+                        description="Taking Snapshot of the VM",
+                        memory=True,
+                        quiesce=True)
+            self._session._wait_for_task(instance.id, snapshot_task)
+            LOG.debug(_("Created Snapshot of the VM instance %s ") %
+                      instance.name)
+
+        _create_vm_snapshot()
+
+        def _check_if_tmp_folder_exists():
+            # Copy the contents of the VM that were there just before the
+            # snapshot was taken
+            ds_ref_ret = vim_util.get_dynamic_property(
+                                    self._session._get_vim(),
+                                    vm_ref,
+                                    "VirtualMachine",
+                                    "datastore")
+            if not ds_ref_ret:
+                raise exception.DatastoreNotFound()
+            ds_ref = ds_ref_ret.ManagedObjectReference[0]
+            ds_browser = vim_util.get_dynamic_property(
+                                       self._session._get_vim(),
+                                       ds_ref,
+                                       "Datastore",
+                                       "browser")
+            # Check if the vmware-tmp folder exists or not. If not, create one
+            tmp_folder_path = vm_util.build_datastore_path(datastore_name,
+                                                           "vmware-tmp")
+            if not self._path_exists(ds_browser, tmp_folder_path):
+                self._mkdir(vm_util.build_datastore_path(datastore_name,
+                                                         "vmware-tmp"))
+
+        _check_if_tmp_folder_exists()
+
+        # Generate a random vmdk file name to which the coalesced vmdk content
+        # will be copied to. A random name is chosen so that we don't have
+        # name clashes.
+        random_name = str(uuid.uuid4())
+        dest_vmdk_file_location = vm_util.build_datastore_path(datastore_name,
+                   "vmware-tmp/%s.vmdk" % random_name)
+        dc_ref = self._get_datacenter_name_and_ref()[0]
+
+        def _copy_vmdk_content():
+            # Copy the contents of the disk ( or disks, if there were snapshots
+            # done earlier) to a temporary vmdk file.
+            copy_spec = vm_util.get_copy_virtual_disk_spec(client_factory,
+                                                            adapter_type)
+            LOG.debug(_("Copying disk data before snapshot of the VM "
+                        " instance %s") % instance.name)
+            copy_disk_task = self._session._call_method(
+                self._session._get_vim(),
+                "CopyVirtualDisk_Task",
+                service_content.virtualDiskManager,
+                sourceName=vmdk_file_path_before_snapshot,
+                sourceDatacenter=dc_ref,
+                destName=dest_vmdk_file_location,
+                destDatacenter=dc_ref,
+                destSpec=copy_spec,
+                force=False)
+            self._session._wait_for_task(instance.id, copy_disk_task)
+            LOG.debug(_("Copied disk data before snapshot of the VM "
+                        "instance %s") % instance.name)
+
+        _copy_vmdk_content()
+
+        cookies = self._session._get_vim().client.options.transport.cookiejar
+
+        def _upload_vmdk_to_image_repository():
+            # Upload the contents of -flat.vmdk file which has the disk data.
+            LOG.debug(_("Uploading image %s") % snapshot_name)
+            vmware_images.upload_image(
+                snapshot_name,
+                instance,
+                os_type=os_type,
+                adapter_type=adapter_type,
+                image_version=1,
+                host=self._session._host_ip,
+                data_center_name=self._get_datacenter_name_and_ref()[1],
+                datastore_name=datastore_name,
+                cookies=cookies,
+                file_path="vmware-tmp/%s-flat.vmdk" % random_name)
+            LOG.debug(_("Uploaded image %s") % snapshot_name)
+
+        _upload_vmdk_to_image_repository()
+
+        def _clean_temp_data():
+            """
+            Delete temporary vmdk files generated in image handling
+            operations.
+            """
+            # Delete the temporary vmdk created above.
+            LOG.debug(_("Deleting temporary vmdk file %s")
+                        % dest_vmdk_file_location)
+            remove_disk_task = self._session._call_method(
+                self._session._get_vim(),
+                "DeleteVirtualDisk_Task",
+                service_content.virtualDiskManager,
+                name=dest_vmdk_file_location,
+                datacenter=dc_ref)
+            self._session._wait_for_task(instance.id, remove_disk_task)
+            LOG.debug(_("Deleted temporary vmdk file %s")
+                        % dest_vmdk_file_location)
+
+        _clean_temp_data()
+
+    def reboot(self, instance):
+        """Reboot a VM instance."""
+        vm_ref = self._get_vm_ref_from_the_name(instance.name)
+        if vm_ref is None:
+            raise exception.InstanceNotFound(instance_id=instance.id)
+        lst_properties = ["summary.guest.toolsStatus", "runtime.powerState",
+                          "summary.guest.toolsRunningStatus"]
+        props = self._session._call_method(vim_util, "get_object_properties",
+                           None, vm_ref, "VirtualMachine",
+                           lst_properties)
+        pwr_state = None
+        tools_status = None
+        tools_running_status = False
+        for elem in props:
+            for prop in elem.propSet:
+                if prop.name == "runtime.powerState":
+                    pwr_state = prop.val
+                elif prop.name == "summary.guest.toolsStatus":
+                    tools_status = prop.val
+                elif prop.name == "summary.guest.toolsRunningStatus":
+                    tools_running_status = prop.val
+
+        # Raise an exception if the VM is not powered On.
+        if pwr_state not in ["poweredOn"]:
+            reason = _("instance is not powered on")
+            raise exception.InstanceRebootFailure(reason=reason)
+
+        # If latest vmware tools are installed in the VM, and that the tools
+        # are running, then only do a guest reboot. Otherwise do a hard reset.
+        if (tools_status == "toolsOk" and
+                tools_running_status == "guestToolsRunning"):
+            LOG.debug(_("Rebooting guest OS of VM %s") % instance.name)
+            self._session._call_method(self._session._get_vim(), "RebootGuest",
+                                       vm_ref)
+            LOG.debug(_("Rebooted guest OS of VM %s") % instance.name)
+        else:
+            LOG.debug(_("Doing hard reboot of VM %s") % instance.name)
+            reset_task = self._session._call_method(self._session._get_vim(),
+                                                    "ResetVM_Task", vm_ref)
+            self._session._wait_for_task(instance.id, reset_task)
+            LOG.debug(_("Did hard reboot of VM %s") % instance.name)
+
+    def destroy(self, instance):
+        """
+        Destroy a VM instance. Steps followed are:
+        1. Power off the VM, if it is in poweredOn state.
+        2. Un-register a VM.
+        3. Delete the contents of the folder holding the VM related data.
+        """
+        try:
+            vm_ref = self._get_vm_ref_from_the_name(instance.name)
+            if vm_ref is None:
+                LOG.debug(_("instance - %s not present") % instance.name)
+                return
+            lst_properties = ["config.files.vmPathName", "runtime.powerState"]
+            props = self._session._call_method(vim_util,
+                        "get_object_properties",
+                        None, vm_ref, "VirtualMachine", lst_properties)
+            pwr_state = None
+            for elem in props:
+                vm_config_pathname = None
+                for prop in elem.propSet:
+                    if prop.name == "runtime.powerState":
+                        pwr_state = prop.val
+                    elif prop.name == "config.files.vmPathName":
+                        vm_config_pathname = prop.val
+            if vm_config_pathname:
+                datastore_name, vmx_file_path = \
+                            vm_util.split_datastore_path(vm_config_pathname)
+            # Power off the VM if it is in PoweredOn state.
+            if pwr_state == "poweredOn":
+                LOG.debug(_("Powering off the VM %s") % instance.name)
+                poweroff_task = self._session._call_method(
+                       self._session._get_vim(),
+                       "PowerOffVM_Task", vm_ref)
+                self._session._wait_for_task(instance.id, poweroff_task)
+                LOG.debug(_("Powered off the VM %s") % instance.name)
+
+            # Un-register the VM
+            try:
+                LOG.debug(_("Unregistering the VM %s") % instance.name)
+                self._session._call_method(self._session._get_vim(),
+                        "UnregisterVM", vm_ref)
+                LOG.debug(_("Unregistered the VM %s") % instance.name)
+            except Exception, excep:
+                LOG.warn(_("In vmwareapi:vmops:destroy, got this exception"
+                           " while un-registering the VM: %s") % str(excep))
+
+            # Delete the folder holding the VM related content on
+            # the datastore.
+            try:
+                dir_ds_compliant_path = vm_util.build_datastore_path(
+                                 datastore_name,
+                                 os.path.dirname(vmx_file_path))
+                LOG.debug(_("Deleting contents of the VM %(name)s from "
+                            "datastore %(datastore_name)s") %
+                           ({'name': instance.name,
+                             'datastore_name': datastore_name}))
+                delete_task = self._session._call_method(
+                    self._session._get_vim(),
+                    "DeleteDatastoreFile_Task",
+                    self._session._get_vim().get_service_content().fileManager,
+                    name=dir_ds_compliant_path)
+                self._session._wait_for_task(instance.id, delete_task)
+                LOG.debug(_("Deleted contents of the VM %(name)s from "
+                            "datastore %(datastore_name)s") %
+                           ({'name': instance.name,
+                             'datastore_name': datastore_name}))
+            except Exception, excep:
+                LOG.warn(_("In vmwareapi:vmops:destroy, "
+                             "got this exception while deleting"
+                             " the VM contents from the disk: %s")
+                             % str(excep))
+        except Exception, exc:
+            LOG.exception(exc)
+
+    def pause(self, instance, callback):
+        """Pause a VM instance."""
+        raise exception.ApiError("pause not supported for vmwareapi")
+
+    def unpause(self, instance, callback):
+        """Un-Pause a VM instance."""
+        raise exception.ApiError("unpause not supported for vmwareapi")
+
+    def suspend(self, instance, callback):
+        """Suspend the specified instance."""
+        vm_ref = self._get_vm_ref_from_the_name(instance.name)
+        if vm_ref is None:
+            raise exception.InstanceNotFound(instance_id=instance.id)
+
+        pwr_state = self._session._call_method(vim_util,
+                    "get_dynamic_property", vm_ref,
+                    "VirtualMachine", "runtime.powerState")
+        # Only PoweredOn VMs can be suspended.
+        if pwr_state == "poweredOn":
+            LOG.debug(_("Suspending the VM %s ") % instance.name)
+            suspend_task = self._session._call_method(self._session._get_vim(),
+                    "SuspendVM_Task", vm_ref)
+            self._wait_with_callback(instance.id, suspend_task, callback)
+            LOG.debug(_("Suspended the VM %s ") % instance.name)
+        # Raise Exception if VM is poweredOff
+        elif pwr_state == "poweredOff":
+            reason = _("instance is powered off and can not be suspended.")
+            raise exception.InstanceSuspendFailure(reason=reason)
+
+        LOG.debug(_("VM %s was already in suspended state. So returning "
+                    "without doing anything") % instance.name)
+
+    def resume(self, instance, callback):
+        """Resume the specified instance."""
+        vm_ref = self._get_vm_ref_from_the_name(instance.name)
+        if vm_ref is None:
+            raise exception.InstanceNotFound(instance_id=instance.id)
+
+        pwr_state = self._session._call_method(vim_util,
+                                     "get_dynamic_property", vm_ref,
+                                     "VirtualMachine", "runtime.powerState")
+        if pwr_state.lower() == "suspended":
+            LOG.debug(_("Resuming the VM %s") % instance.name)
+            suspend_task = self._session._call_method(
+                                        self._session._get_vim(),
+                                       "PowerOnVM_Task", vm_ref)
+            self._wait_with_callback(instance.id, suspend_task, callback)
+            LOG.debug(_("Resumed the VM %s ") % instance.name)
+        else:
+            reason = _("instance is not in a suspended state")
+            raise exception.InstanceResumeFailure(reason=reason)
+
+    def get_info(self, instance_name):
+        """Return data about the VM instance."""
+        vm_ref = self._get_vm_ref_from_the_name(instance_name)
+        if vm_ref is None:
+            raise exception.InstanceNotFound(instance_id=instance_name)
+
+        lst_properties = ["summary.config.numCpu",
+                    "summary.config.memorySizeMB",
+                    "runtime.powerState"]
+        vm_props = self._session._call_method(vim_util,
+                    "get_object_properties", None, vm_ref, "VirtualMachine",
+                    lst_properties)
+        max_mem = None
+        pwr_state = None
+        num_cpu = None
+        for elem in vm_props:
+            for prop in elem.propSet:
+                if prop.name == "summary.config.numCpu":
+                    num_cpu = int(prop.val)
+                elif prop.name == "summary.config.memorySizeMB":
+                    # In MB, but we want in KB
+                    max_mem = int(prop.val) * 1024
+                elif prop.name == "runtime.powerState":
+                    pwr_state = VMWARE_POWER_STATES[prop.val]
+
+        return {'state': pwr_state,
+                'max_mem': max_mem,
+                'mem': max_mem,
+                'num_cpu': num_cpu,
+                'cpu_time': 0}
+
+    def get_diagnostics(self, instance):
+        """Return data about VM diagnostics."""
+        raise exception.ApiError("get_diagnostics not implemented for "
+                                 "vmwareapi")
+
+    def get_console_output(self, instance):
+        """Return snapshot of console."""
+        vm_ref = self._get_vm_ref_from_the_name(instance.name)
+        if vm_ref is None:
+            raise exception.InstanceNotFound(instance_id=instance.id)
+        param_list = {"id": str(vm_ref)}
+        base_url = "%s://%s/screen?%s" % (self._session._scheme,
+                                         self._session._host_ip,
+                                         urllib.urlencode(param_list))
+        request = urllib2.Request(base_url)
+        base64string = base64.encodestring(
+                        '%s:%s' % (
+                        self._session._host_username,
+                        self._session._host_password)).replace('\n', '')
+        request.add_header("Authorization", "Basic %s" % base64string)
+        result = urllib2.urlopen(request)
+        if result.code == 200:
+            return result.read()
+        else:
+            return ""
+
+    def get_ajax_console(self, instance):
+        """Return link to instance's ajax console."""
+        return 'http://fakeajaxconsole/fake_url'
+
+    def _set_machine_id(self, client_factory, instance):
+        """
+        Set the machine id of the VM for guest tools to pick up and change
+        the IP.
+        """
+        admin_context = context.get_admin_context()
+        vm_ref = self._get_vm_ref_from_the_name(instance.name)
+        if vm_ref is None:
+            raise exception.InstanceNotFound(instance_id=instance.id)
+        network = db.network_get_by_instance(context.get_admin_context(),
+                                            instance['id'])
+        mac_address = None
+        if instance['mac_addresses']:
+            mac_address = instance['mac_addresses'][0]['address']
+
+        net_mask = network["netmask"]
+        gateway = network["gateway"]
+        broadcast = network["broadcast"]
+        dns = network["dns"]
+
+        addresses = db.instance_get_fixed_addresses(admin_context,
+                                                    instance['id'])
+        ip_addr = addresses[0] if addresses else None
+
+        machine_id_chanfge_spec = \
+            vm_util.get_machine_id_change_spec(client_factory, mac_address,
+                                               ip_addr, net_mask, gateway,
+                                               broadcast, dns)
+        LOG.debug(_("Reconfiguring VM instance %(name)s to set the machine id "
+                  "with ip - %(ip_addr)s") %
+                  ({'name': instance.name,
+                   'ip_addr': ip_addr}))
+        reconfig_task = self._session._call_method(self._session._get_vim(),
+                           "ReconfigVM_Task", vm_ref,
+                           spec=machine_id_chanfge_spec)
+        self._session._wait_for_task(instance.id, reconfig_task)
+        LOG.debug(_("Reconfigured VM instance %(name)s to set the machine id "
+                  "with ip - %(ip_addr)s") %
+                  ({'name': instance.name,
+                   'ip_addr': ip_addr}))
+
+    def _get_datacenter_name_and_ref(self):
+        """Get the datacenter name and the reference."""
+        dc_obj = self._session._call_method(vim_util, "get_objects",
+                "Datacenter", ["name"])
+        return dc_obj[0].obj, dc_obj[0].propSet[0].val
+
+    def _path_exists(self, ds_browser, ds_path):
+        """Check if the path exists on the datastore."""
+        search_task = self._session._call_method(self._session._get_vim(),
+                                   "SearchDatastore_Task",
+                                   ds_browser,
+                                   datastorePath=ds_path)
+        # Wait till the state changes from queued or running.
+        # If an error state is returned, it means that the path doesn't exist.
+        while True:
+            task_info = self._session._call_method(vim_util,
+                                       "get_dynamic_property",
+                                       search_task, "Task", "info")
+            if task_info.state in  ['queued', 'running']:
+                time.sleep(2)
+                continue
+            break
+        if task_info.state == "error":
+            return False
+        return True
+
+    def _mkdir(self, ds_path):
+        """
+        Creates a directory at the path specified. If it is just "NAME",
+        then a directory with this name is created at the topmost level of the
+        DataStore.
+        """
+        LOG.debug(_("Creating directory with path %s") % ds_path)
+        self._session._call_method(self._session._get_vim(), "MakeDirectory",
+                    self._session._get_vim().get_service_content().fileManager,
+                    name=ds_path, createParentDirectories=False)
+        LOG.debug(_("Created directory with path %s") % ds_path)
+
+    def _get_vm_ref_from_the_name(self, vm_name):
+        """Get reference to the VM with the name specified."""
+        vms = self._session._call_method(vim_util, "get_objects",
+                    "VirtualMachine", ["name"])
+        for vm in vms:
+            if vm.propSet[0].val == vm_name:
+                return vm.obj
+        return None