# vim: tabstop=4 shiftwidth=4 softtabstop=4

# Copyright 2010 United States Government as represented by the
# Administrator of the National Aeronautics and Space Administration.
# All Rights Reserved.
# Copyright (c) 2010 Citrix Systems, Inc.
#
#    Licensed under the Apache License, Version 2.0 (the "License"); you may
#    not use this file except in compliance with the License. You may obtain
#    a copy of the License at
#
#         http://www.apache.org/licenses/LICENSE-2.0
#
#    Unless required by applicable law or agreed to in writing, software
#    distributed under the License is distributed on an "AS IS" BASIS, WITHOUT
#    WARRANTIES OR CONDITIONS OF ANY KIND, either express or implied. See the
#    License for the specific language governing permissions and limitations
#    under the License.

"""
A connection to a hypervisor through libvirt.

Supports KVM, LXC, QEMU, UML, and XEN.

**Related Flags**

:libvirt_type:  Libvirt domain type.  Can be kvm, qemu, uml, xen
                (default: kvm).
:libvirt_uri:  Override for the default libvirt URI (depends on libvirt_type).
:libvirt_xml_template:  Libvirt XML Template.
:rescue_image_id:  Rescue ami image (default: ami-rescue).
:rescue_kernel_id:  Rescue aki image (default: aki-rescue).
:rescue_ramdisk_id:  Rescue ari image (default: ari-rescue).
:injected_network_template:  Template file for injected network
:allow_project_net_traffic:  Whether to allow in project network traffic

"""

import hashlib
import multiprocessing
import netaddr
import os
import random
import re
import shutil
import subprocess
import sys
import tempfile
import time
import uuid
from xml.dom import minidom
from xml.etree import ElementTree

from eventlet import greenthread
from eventlet import tpool

<<<<<<< HEAD
from nova import block_device
from nova import context
=======
from nova import context as nova_context
>>>>>>> 502801bf
from nova import db
from nova import exception
from nova import flags
import nova.image
from nova import log as logging
from nova import utils
from nova import vnc
from nova.auth import manager
from nova.compute import instance_types
from nova.compute import power_state
from nova.virt import disk
from nova.virt import driver
from nova.virt import images
from nova.virt.libvirt import netutils


libvirt = None
libxml2 = None
Template = None


LOG = logging.getLogger('nova.virt.libvirt_conn')


FLAGS = flags.FLAGS
flags.DECLARE('live_migration_retry_count', 'nova.compute.manager')
# TODO(vish): These flags should probably go into a shared location
flags.DEFINE_string('rescue_image_id', 'ami-rescue', 'Rescue ami image')
flags.DEFINE_string('rescue_kernel_id', 'aki-rescue', 'Rescue aki image')
flags.DEFINE_string('rescue_ramdisk_id', 'ari-rescue', 'Rescue ari image')
flags.DEFINE_string('libvirt_xml_template',
                    utils.abspath('virt/libvirt.xml.template'),
                    'Libvirt XML Template')
flags.DEFINE_string('libvirt_type',
                    'kvm',
                    'Libvirt domain type (valid options are: '
                    'kvm, lxc, qemu, uml, xen)')
flags.DEFINE_string('libvirt_uri',
                    '',
                    'Override the default libvirt URI (which is dependent'
                    ' on libvirt_type)')
flags.DEFINE_bool('allow_project_net_traffic',
                  True,
                  'Whether to allow in project network traffic')
flags.DEFINE_bool('use_cow_images',
                  True,
                  'Whether to use cow images')
flags.DEFINE_string('ajaxterm_portrange',
                    '10000-12000',
                    'Range of ports that ajaxterm should randomly try to bind')
flags.DEFINE_string('firewall_driver',
                    'nova.virt.libvirt.firewall.IptablesFirewallDriver',
                    'Firewall driver (defaults to iptables)')
flags.DEFINE_string('cpuinfo_xml_template',
                    utils.abspath('virt/cpuinfo.xml.template'),
                    'CpuInfo XML Template (Used only live migration now)')
flags.DEFINE_string('live_migration_uri',
                    "qemu+tcp://%s/system",
                    'Define protocol used by live_migration feature')
flags.DEFINE_string('live_migration_flag',
                    "VIR_MIGRATE_UNDEFINE_SOURCE, VIR_MIGRATE_PEER2PEER",
                    'Define live migration behavior.')
flags.DEFINE_integer('live_migration_bandwidth', 0,
                    'Define live migration behavior')
flags.DEFINE_string('qemu_img', 'qemu-img',
                    'binary to use for qemu-img commands')
flags.DEFINE_string('libvirt_vif_type', 'bridge',
                    'Type of VIF to create.')
flags.DEFINE_string('libvirt_vif_driver',
                    'nova.virt.libvirt.vif.LibvirtBridgeDriver',
                    'The libvirt VIF driver to configure the VIFs.')


def get_connection(read_only):
    # These are loaded late so that there's no need to install these
    # libraries when not using libvirt.
    # Cheetah is separate because the unit tests want to load Cheetah,
    # but not libvirt.
    global libvirt
    global libxml2
    if libvirt is None:
        libvirt = __import__('libvirt')
    if libxml2 is None:
        libxml2 = __import__('libxml2')
    _late_load_cheetah()
    return LibvirtConnection(read_only)


def _late_load_cheetah():
    global Template
    if Template is None:
        t = __import__('Cheetah.Template', globals(), locals(),
                       ['Template'], -1)
        Template = t.Template


def _get_eph_disk(ephemeral):
    return 'disk.eph' + str(ephemeral['num'])


class LibvirtConnection(driver.ComputeDriver):

    def __init__(self, read_only):
        super(LibvirtConnection, self).__init__()
        self.libvirt_uri = self.get_uri()

        self.libvirt_xml = open(FLAGS.libvirt_xml_template).read()
        self.cpuinfo_xml = open(FLAGS.cpuinfo_xml_template).read()
        self._wrapped_conn = None
        self.read_only = read_only

        fw_class = utils.import_class(FLAGS.firewall_driver)
        self.firewall_driver = fw_class(get_connection=self._get_connection)
        self.vif_driver = utils.import_object(FLAGS.libvirt_vif_driver)

    def init_host(self, host):
        # NOTE(nsokolov): moved instance restarting to ComputeManager
        pass

    def _get_connection(self):
        if not self._wrapped_conn or not self._test_connection():
            LOG.debug(_('Connecting to libvirt: %s'), self.libvirt_uri)
            self._wrapped_conn = self._connect(self.libvirt_uri,
                                               self.read_only)
        return self._wrapped_conn
    _conn = property(_get_connection)

    def _test_connection(self):
        try:
            self._wrapped_conn.getInfo()
            return True
        except libvirt.libvirtError as e:
            if e.get_error_code() == libvirt.VIR_ERR_SYSTEM_ERROR and \
               e.get_error_domain() == libvirt.VIR_FROM_REMOTE:
                LOG.debug(_('Connection to libvirt broke'))
                return False
            raise

    def get_uri(self):
        if FLAGS.libvirt_type == 'uml':
            uri = FLAGS.libvirt_uri or 'uml:///system'
        elif FLAGS.libvirt_type == 'xen':
            uri = FLAGS.libvirt_uri or 'xen:///'
        elif FLAGS.libvirt_type == 'lxc':
            uri = FLAGS.libvirt_uri or 'lxc:///'
        else:
            uri = FLAGS.libvirt_uri or 'qemu:///system'
        return uri

    def _connect(self, uri, read_only):
        auth = [[libvirt.VIR_CRED_AUTHNAME, libvirt.VIR_CRED_NOECHOPROMPT],
                'root',
                None]

        if read_only:
            return libvirt.openReadOnly(uri)
        else:
            return libvirt.openAuth(uri, auth, 0)

    def list_instances(self):
        return [self._conn.lookupByID(x).name()
                for x in self._conn.listDomainsID()]

    def _map_to_instance_info(self, domain):
        """Gets info from a virsh domain object into an InstanceInfo"""

        # domain.info() returns a list of:
        #    state:       one of the state values (virDomainState)
        #    maxMemory:   the maximum memory used by the domain
        #    memory:      the current amount of memory used by the domain
        #    nbVirtCPU:   the number of virtual CPU
        #    puTime:      the time used by the domain in nanoseconds

        (state, _max_mem, _mem, _num_cpu, _cpu_time) = domain.info()
        name = domain.name()

        return driver.InstanceInfo(name, state)

    def list_instances_detail(self):
        infos = []
        for domain_id in self._conn.listDomainsID():
            domain = self._conn.lookupByID(domain_id)
            info = self._map_to_instance_info(domain)
            infos.append(info)
        return infos

    def plug_vifs(self, instance, network_info):
        """Plugin VIFs into networks."""
        for (network, mapping) in network_info:
            self.vif_driver.plug(instance, network, mapping)

    def destroy(self, instance, network_info, cleanup=True):
        instance_name = instance['name']

        try:
            virt_dom = self._lookup_by_name(instance_name)
        except exception.NotFound:
            virt_dom = None

        # If the instance is already terminated, we're still happy
        # Otherwise, destroy it
        if virt_dom is not None:
            try:
                virt_dom.destroy()
            except libvirt.libvirtError as e:
                is_okay = False
                errcode = e.get_error_code()
                if errcode == libvirt.VIR_ERR_OPERATION_INVALID:
                    # If the instance if already shut off, we get this:
                    # Code=55 Error=Requested operation is not valid:
                    # domain is not running
                    (state, _max_mem, _mem, _cpus, _t) = virt_dom.info()
                    if state == power_state.SHUTOFF:
                        is_okay = True

                if not is_okay:
                    LOG.warning(_("Error from libvirt during destroy of "
                                  "%(instance_name)s. Code=%(errcode)s "
                                  "Error=%(e)s") %
                                locals())
                    raise

            try:
                # NOTE(justinsb): We remove the domain definition. We probably
                # would do better to keep it if cleanup=False (e.g. volumes?)
                # (e.g. #2 - not losing machines on failure)
                virt_dom.undefine()
            except libvirt.libvirtError as e:
                errcode = e.get_error_code()
                LOG.warning(_("Error from libvirt during undefine of "
                              "%(instance_name)s. Code=%(errcode)s "
                              "Error=%(e)s") %
                            locals())
                raise

            for (network, mapping) in network_info:
                self.vif_driver.unplug(instance, network, mapping)

        def _wait_for_destroy():
            """Called at an interval until the VM is gone."""
            instance_name = instance['name']

            try:
                state = self.get_info(instance_name)['state']
            except exception.NotFound:
                msg = _("Instance %s destroyed successfully.") % instance_name
                LOG.info(msg)
                raise utils.LoopingCallDone

        timer = utils.LoopingCall(_wait_for_destroy)
        timer.start(interval=0.5, now=True)

        self.firewall_driver.unfilter_instance(instance,
                                               network_info=network_info)

        if cleanup:
            self._cleanup(instance)

        return True

    def _cleanup(self, instance):
        target = os.path.join(FLAGS.instances_path, instance['name'])
        instance_name = instance['name']
        LOG.info(_('instance %(instance_name)s: deleting instance files'
                ' %(target)s') % locals())
        if FLAGS.libvirt_type == 'lxc':
            disk.destroy_container(target, instance, nbd=FLAGS.use_cow_images)
        if os.path.exists(target):
            shutil.rmtree(target)

    @exception.wrap_exception()
    def attach_volume(self, instance_name, device_path, mountpoint):
        virt_dom = self._lookup_by_name(instance_name)
        mount_device = mountpoint.rpartition("/")[2]
        (type, protocol, name) = \
            self._get_volume_device_info(device_path)
        if type == 'block':
            xml = """<disk type='block'>
                         <driver name='qemu' type='raw'/>
                         <source dev='%s'/>
                         <target dev='%s' bus='virtio'/>
                     </disk>""" % (device_path, mount_device)
        elif type == 'network':
            xml = """<disk type='network'>
                         <driver name='qemu' type='raw'/>
                         <source protocol='%s' name='%s'/>
                         <target dev='%s' bus='virtio'/>
                     </disk>""" % (protocol, name, mount_device)
        virt_dom.attachDevice(xml)

    def _get_disk_xml(self, xml, device):
        """Returns the xml for the disk mounted at device"""
        try:
            doc = libxml2.parseDoc(xml)
        except Exception:
            return None
        ctx = doc.xpathNewContext()
        try:
            ret = ctx.xpathEval('/domain/devices/disk')
            for node in ret:
                for child in node.children:
                    if child.name == 'target':
                        if child.prop('dev') == device:
                            return str(node)
        finally:
            if ctx is not None:
                ctx.xpathFreeContext()
            if doc is not None:
                doc.freeDoc()

    @exception.wrap_exception()
    def detach_volume(self, instance_name, mountpoint):
        virt_dom = self._lookup_by_name(instance_name)
        mount_device = mountpoint.rpartition("/")[2]
        xml = self._get_disk_xml(virt_dom.XMLDesc(0), mount_device)
        if not xml:
            raise exception.DiskNotFound(location=mount_device)
        virt_dom.detachDevice(xml)

    @exception.wrap_exception()
    def snapshot(self, context, instance, image_href):
        """Create snapshot from a running VM instance.

        This command only works with qemu 0.14+, the qemu_img flag is
        provided so that a locally compiled binary of qemu-img can be used
        to support this command.

        """
        virt_dom = self._lookup_by_name(instance['name'])

        (image_service, image_id) = nova.image.get_image_service(
            instance['image_ref'])
        base = image_service.show(context, image_id)
        (snapshot_image_service, snapshot_image_id) = \
            nova.image.get_image_service(image_href)
        snapshot = snapshot_image_service.show(context, snapshot_image_id)

        metadata = {'disk_format': base['disk_format'],
                    'container_format': base['container_format'],
                    'is_public': False,
                    'status': 'active',
                    'name': snapshot['name'],
                    'properties': {
                                   'kernel_id': instance['kernel_id'],
                                   'image_location': 'snapshot',
                                   'image_state': 'available',
                                   'owner_id': instance['project_id'],
                                   'ramdisk_id': instance['ramdisk_id'],
                                   }
                    }
        if 'architecture' in base['properties']:
            arch = base['properties']['architecture']
            metadata['properties']['architecture'] = arch

        # Make the snapshot
        snapshot_name = uuid.uuid4().hex
        snapshot_xml = """
        <domainsnapshot>
            <name>%s</name>
        </domainsnapshot>
        """ % snapshot_name
        snapshot_ptr = virt_dom.snapshotCreateXML(snapshot_xml, 0)

        # Find the disk
        xml_desc = virt_dom.XMLDesc(0)
        domain = ElementTree.fromstring(xml_desc)
        source = domain.find('devices/disk/source')
        disk_path = source.get('file')

        # Export the snapshot to a raw image
        temp_dir = tempfile.mkdtemp()
        out_path = os.path.join(temp_dir, snapshot_name)
        qemu_img_cmd = (FLAGS.qemu_img,
                        'convert',
                        '-f',
                        'qcow2',
                        '-O',
                        'raw',
                        '-s',
                        snapshot_name,
                        disk_path,
                        out_path)
        utils.execute(*qemu_img_cmd)

        # Upload that image to the image service
        with open(out_path) as image_file:
            image_service.update(context,
                                 image_href,
                                 metadata,
                                 image_file)

        # Clean up
        shutil.rmtree(temp_dir)

    @exception.wrap_exception()
    def reboot(self, instance, network_info):
        """Reboot a virtual machine, given an instance reference.

        This method actually destroys and re-creates the domain to ensure the
        reboot happens, as the guest OS cannot ignore this action.

        """
        virt_dom = self._conn.lookupByName(instance['name'])
        # NOTE(itoumsn): Use XML delived from the running instance
        # instead of using to_xml(instance). This is almost the ultimate
        # stupid workaround.
        xml = virt_dom.XMLDesc(0)
        # NOTE(itoumsn): self.shutdown() and wait instead of self.destroy() is
        # better because we cannot ensure flushing dirty buffers
        # in the guest OS. But, in case of KVM, shutdown() does not work...
        self.destroy(instance, network_info, cleanup=False)
        self.plug_vifs(instance, network_info)
        self.firewall_driver.setup_basic_filtering(instance)
        self.firewall_driver.prepare_instance_filter(instance)
        self._create_new_domain(xml)
        self.firewall_driver.apply_instance_filter(instance)

        def _wait_for_reboot():
            """Called at an interval until the VM is running again."""
            instance_name = instance['name']

            try:
                state = self.get_info(instance_name)['state']
            except exception.NotFound:
                msg = _("During reboot, %s disappeared.") % instance_name
                LOG.error(msg)
                raise utils.LoopingCallDone

            if state == power_state.RUNNING:
                msg = _("Instance %s rebooted successfully.") % instance_name
                LOG.info(msg)
                raise utils.LoopingCallDone

        timer = utils.LoopingCall(_wait_for_reboot)
        return timer.start(interval=0.5, now=True)

    @exception.wrap_exception()
    def pause(self, instance, callback):
        """Pause VM instance"""
        dom = self._lookup_by_name(instance.name)
        dom.suspend()

    @exception.wrap_exception()
    def unpause(self, instance, callback):
        """Unpause paused VM instance"""
        dom = self._lookup_by_name(instance.name)
        dom.resume()

    @exception.wrap_exception()
    def suspend(self, instance, callback):
        """Suspend the specified instance"""
        dom = self._lookup_by_name(instance.name)
        dom.managedSave(0)

    @exception.wrap_exception()
    def resume(self, instance, callback):
        """resume the specified instance"""
        dom = self._lookup_by_name(instance.name)
        dom.create()

    @exception.wrap_exception()
    def rescue(self, context, instance, callback, network_info):
        """Loads a VM using rescue images.

        A rescue is normally performed when something goes wrong with the
        primary images and data needs to be corrected/recovered. Rescuing
        should not edit or over-ride the original image, only allow for
        data recovery.

        """
        self.destroy(instance, network_info, cleanup=False)

        xml = self.to_xml(instance, rescue=True)
        rescue_images = {'image_id': FLAGS.rescue_image_id,
                         'kernel_id': FLAGS.rescue_kernel_id,
                         'ramdisk_id': FLAGS.rescue_ramdisk_id}
        self._create_image(context, instance, xml, '.rescue', rescue_images)
        self._create_new_domain(xml)

        def _wait_for_rescue():
            """Called at an interval until the VM is running again."""
            instance_name = instance['name']

            try:
                state = self.get_info(instance_name)['state']
            except exception.NotFound:
                msg = _("During reboot, %s disappeared.") % instance_name
                LOG.error(msg)
                raise utils.LoopingCallDone

            if state == power_state.RUNNING:
                msg = _("Instance %s rescued successfully.") % instance_name
                LOG.info(msg)
                raise utils.LoopingCallDone

        timer = utils.LoopingCall(_wait_for_rescue)
        return timer.start(interval=0.5, now=True)

    @exception.wrap_exception()
    def unrescue(self, instance, network_info):
        """Reboot the VM which is being rescued back into primary images.

        Because reboot destroys and re-creates instances, unresue should
        simply call reboot.

        """
        self.reboot(instance, network_info)

    @exception.wrap_exception()
    def poll_rescued_instances(self, timeout):
        pass

    # NOTE(ilyaalekseyev): Implementation like in multinics
    # for xenapi(tr3buchet)
    @exception.wrap_exception()
<<<<<<< HEAD
    def spawn(self, instance, network_info=None, block_device_info=None):
=======
    def spawn(self, context, instance, network_info,
              block_device_mapping=None):
>>>>>>> 502801bf
        xml = self.to_xml(instance, False, network_info=network_info,
                          block_device_info=block_device_info)
        self.firewall_driver.setup_basic_filtering(instance, network_info)
        self.firewall_driver.prepare_instance_filter(instance, network_info)
<<<<<<< HEAD
        self._create_image(instance, xml, network_info=network_info,
                           block_device_info=block_device_info)
=======
        self._create_image(context, instance, xml, network_info=network_info,
                           block_device_mapping=block_device_mapping)
>>>>>>> 502801bf
        domain = self._create_new_domain(xml)
        LOG.debug(_("instance %s: is running"), instance['name'])
        self.firewall_driver.apply_instance_filter(instance)

        def _wait_for_boot():
            """Called at an interval until the VM is running."""
            instance_name = instance['name']

            try:
                state = self.get_info(instance_name)['state']
            except exception.NotFound:
                msg = _("During reboot, %s disappeared.") % instance_name
                LOG.error(msg)
                raise utils.LoopingCallDone

            if state == power_state.RUNNING:
                msg = _("Instance %s spawned successfully.") % instance_name
                LOG.info(msg)
                raise utils.LoopingCallDone

        timer = utils.LoopingCall(_wait_for_boot)
        return timer.start(interval=0.5, now=True)

    def _flush_xen_console(self, virsh_output):
        LOG.info(_('virsh said: %r'), virsh_output)
        virsh_output = virsh_output[0].strip()

        if virsh_output.startswith('/dev/'):
            LOG.info(_("cool, it's a device"))
            out, err = utils.execute('sudo', 'dd',
                                     "if=%s" % virsh_output,
                                     'iflag=nonblock',
                                     check_exit_code=False)
            return out
        else:
            return ''

    def _append_to_file(self, data, fpath):
        LOG.info(_('data: %(data)r, fpath: %(fpath)r') % locals())
        fp = open(fpath, 'a+')
        fp.write(data)
        return fpath

    def _dump_file(self, fpath):
        fp = open(fpath, 'r+')
        contents = fp.read()
        LOG.info(_('Contents of file %(fpath)s: %(contents)r') % locals())
        return contents

    @exception.wrap_exception()
    def get_console_output(self, instance):
        console_log = os.path.join(FLAGS.instances_path, instance['name'],
                                   'console.log')

        utils.execute('sudo', 'chown', os.getuid(), console_log)

        if FLAGS.libvirt_type == 'xen':
            # Xen is special
            virsh_output = utils.execute('virsh', 'ttyconsole',
                                         instance['name'])
            data = self._flush_xen_console(virsh_output)
            fpath = self._append_to_file(data, console_log)
        elif FLAGS.libvirt_type == 'lxc':
            # LXC is also special
            LOG.info(_("Unable to read LXC console"))
        else:
            fpath = console_log

        return self._dump_file(fpath)

    @exception.wrap_exception()
    def get_ajax_console(self, instance):
        def get_open_port():
            start_port, end_port = FLAGS.ajaxterm_portrange.split("-")
            for i in xrange(0, 100):  # don't loop forever
                port = random.randint(int(start_port), int(end_port))
                # netcat will exit with 0 only if the port is in use,
                # so a nonzero return value implies it is unused
                cmd = 'netcat', '0.0.0.0', port, '-w', '1'
                try:
                    stdout, stderr = utils.execute(*cmd, process_input='')
                except exception.ProcessExecutionError:
                    return port
            raise Exception(_('Unable to find an open port'))

        def get_pty_for_instance(instance_name):
            virt_dom = self._lookup_by_name(instance_name)
            xml = virt_dom.XMLDesc(0)
            dom = minidom.parseString(xml)

            for serial in dom.getElementsByTagName('serial'):
                if serial.getAttribute('type') == 'pty':
                    source = serial.getElementsByTagName('source')[0]
                    return source.getAttribute('path')

        port = get_open_port()
        token = str(uuid.uuid4())
        host = instance['host']

        ajaxterm_cmd = 'sudo socat - %s' \
                       % get_pty_for_instance(instance['name'])

        cmd = '%s/tools/ajaxterm/ajaxterm.py --command "%s" -t %s -p %s' \
              % (utils.novadir(), ajaxterm_cmd, token, port)

        subprocess.Popen(cmd, shell=True)
        return {'token': token, 'host': host, 'port': port}

    def get_host_ip_addr(self):
        return FLAGS.my_ip

    @exception.wrap_exception()
    def get_vnc_console(self, instance):
        def get_vnc_port_for_instance(instance_name):
            virt_dom = self._lookup_by_name(instance_name)
            xml = virt_dom.XMLDesc(0)
            # TODO: use etree instead of minidom
            dom = minidom.parseString(xml)

            for graphic in dom.getElementsByTagName('graphics'):
                if graphic.getAttribute('type') == 'vnc':
                    return graphic.getAttribute('port')

        port = get_vnc_port_for_instance(instance['name'])
        token = str(uuid.uuid4())
        host = instance['host']

        return {'token': token, 'host': host, 'port': port}

    @staticmethod
    def _cache_image(fn, target, fname, cow=False, *args, **kwargs):
        """Wrapper for a method that creates an image that caches the image.

        This wrapper will save the image into a common store and create a
        copy for use by the hypervisor.

        The underlying method should specify a kwarg of target representing
        where the image will be saved.

        fname is used as the filename of the base image.  The filename needs
        to be unique to a given image.

        If cow is True, it will make a CoW image instead of a copy.
        """
        if not os.path.exists(target):
            base_dir = os.path.join(FLAGS.instances_path, '_base')
            if not os.path.exists(base_dir):
                os.mkdir(base_dir)
            base = os.path.join(base_dir, fname)

            @utils.synchronized(fname)
            def call_if_not_exists(base, fn, *args, **kwargs):
                if not os.path.exists(base):
                    fn(target=base, *args, **kwargs)

            call_if_not_exists(base, fn, *args, **kwargs)

            if cow:
                utils.execute('qemu-img', 'create', '-f', 'qcow2', '-o',
                              'cluster_size=2M,backing_file=%s' % base,
                              target)
            else:
                utils.execute('cp', base, target)

    def _fetch_image(self, context, target, image_id, user_id, project_id,
                     size=None):
        """Grab image and optionally attempt to resize it"""
        images.fetch(context, image_id, target, user_id, project_id)
        if size:
            disk.extend(target, size)

    def _create_local(self, target, local_gb):
        """Create a blank image of specified size"""
        utils.execute('truncate', target, '-s', "%dG" % local_gb)
        # TODO(vish): should we format disk by default?

<<<<<<< HEAD
    def _create_swap(self, target, swap_gb):
        """Create a swap file of specified size"""
        self._create_local(target, swap_gb)
        utils.execute('mkswap', target)

    def _create_image(self, inst, libvirt_xml, suffix='', disk_images=None,
                        network_info=None, block_device_info=None):
        block_device_mapping = driver.block_device_info_get_mapping(
            block_device_info)

        if not network_info:
            network_info = netutils.get_network_info(inst)
=======
    def _create_image(self, context, inst, libvirt_xml, suffix='',
                      disk_images=None, network_info=None,
                      block_device_mapping=None):
        block_device_mapping = block_device_mapping or []
>>>>>>> 502801bf

        if not suffix:
            suffix = ''

        # syntactic nicety
        def basepath(fname='', suffix=suffix):
            return os.path.join(FLAGS.instances_path,
                                inst['name'],
                                fname + suffix)

        # ensure directories exist and are writable
        utils.execute('mkdir', '-p', basepath(suffix=''))

        LOG.info(_('instance %s: Creating image'), inst['name'])
        f = open(basepath('libvirt.xml'), 'w')
        f.write(libvirt_xml)
        f.close()

        if FLAGS.libvirt_type == 'lxc':
            container_dir = '%s/rootfs' % basepath(suffix='')
            utils.execute('mkdir', '-p', container_dir)

        # NOTE(vish): No need add the suffix to console.log
        os.close(os.open(basepath('console.log', ''),
                         os.O_CREAT | os.O_WRONLY, 0660))

        if not disk_images:
            disk_images = {'image_id': inst['image_ref'],
                           'kernel_id': inst['kernel_id'],
                           'ramdisk_id': inst['ramdisk_id']}

        if disk_images['kernel_id']:
            fname = '%08x' % int(disk_images['kernel_id'])
            self._cache_image(fn=self._fetch_image,
                              context=context,
                              target=basepath('kernel'),
                              fname=fname,
                              image_id=disk_images['kernel_id'],
                              user_id=inst['user_id'],
                              project_id=inst['project_id'])
            if disk_images['ramdisk_id']:
                fname = '%08x' % int(disk_images['ramdisk_id'])
                self._cache_image(fn=self._fetch_image,
                                  context=context,
                                  target=basepath('ramdisk'),
                                  fname=fname,
                                  image_id=disk_images['ramdisk_id'],
                                  user_id=inst['user_id'],
                                  project_id=inst['project_id'])

        root_fname = hashlib.sha1(disk_images['image_id']).hexdigest()
        size = FLAGS.minimum_root_size

        inst_type_id = inst['instance_type_id']
        inst_type = instance_types.get_instance_type(inst_type_id)
        if inst_type['name'] == 'm1.tiny' or suffix == '.rescue':
            size = None
            root_fname += "_sm"

        if not self._volume_in_mapping(self.default_root_device,
                                       block_device_info):
            self._cache_image(fn=self._fetch_image,
                              context=context,
                              target=basepath('disk'),
                              fname=root_fname,
                              cow=FLAGS.use_cow_images,
                              image_id=disk_images['image_id'],
                              user_id=inst['user_id'],
                              project_id=inst['project_id'],
                              size=size)

        local_gb = inst['local_gb']
        if local_gb and not self._volume_in_mapping(
            self.default_local_device, block_device_info):
            self._cache_image(fn=self._create_local,
                              target=basepath('disk.local'),
                              fname="local_%s" % local_gb,
                              cow=FLAGS.use_cow_images,
                              local_gb=local_gb)

        for eph in driver.block_device_info_get_ephemerals(block_device_info):
            self._cache_image(fn=self._create_local,
                              target=basepath(_get_eph_disk(eph)),
                              fname="local_%s" % eph['size'],
                              cow=FLAGS.use_cow_images,
                              local_gb=eph['size'])

        swap_gb = 0

        swap = driver.block_device_info_get_swap(block_device_info)
        if driver.swap_is_usable(swap):
            swap_gb = swap['swap_size']
        elif (inst_type['swap'] > 0 and
              not self._volume_in_mapping(self.default_swap_device,
                                          block_device_info)):
            swap_gb = inst_type['swap']

        if swap_gb > 0:
            self._cache_image(fn=self._create_swap,
                              target=basepath('disk.swap'),
                              fname="swap_%s" % swap_gb,
                              cow=FLAGS.use_cow_images,
                              swap_gb=swap_gb)

        # For now, we assume that if we're not using a kernel, we're using a
        # partitioned disk image where the target partition is the first
        # partition
        target_partition = None
        if not inst['kernel_id']:
            target_partition = "1"

        if FLAGS.libvirt_type == 'lxc':
            target_partition = None

        if inst['key_data']:
            key = str(inst['key_data'])
        else:
            key = None
        net = None

        nets = []
        ifc_template = open(FLAGS.injected_network_template).read()
        ifc_num = -1
        have_injected_networks = False
        admin_context = nova_context.get_admin_context()
        for (network_ref, mapping) in network_info:
            ifc_num += 1

            if not network_ref['injected']:
                continue

            have_injected_networks = True
            address = mapping['ips'][0]['ip']
            netmask = mapping['ips'][0]['netmask']
            address_v6 = None
            gateway_v6 = None
            netmask_v6 = None
            if FLAGS.use_ipv6:
                address_v6 = mapping['ip6s'][0]['ip']
                netmask_v6 = mapping['ip6s'][0]['netmask']
                gateway_v6 = mapping['gateway6']
            net_info = {'name': 'eth%d' % ifc_num,
                   'address': address,
                   'netmask': netmask,
                   'gateway': mapping['gateway'],
                   'broadcast': mapping['broadcast'],
                   'dns': mapping['dns'],
                   'address_v6': address_v6,
                   'gateway6': gateway_v6,
                   'netmask_v6': netmask_v6}
            nets.append(net_info)

        if have_injected_networks:
            net = str(Template(ifc_template,
                               searchList=[{'interfaces': nets,
                                            'use_ipv6': FLAGS.use_ipv6}]))

        if key or net:
            inst_name = inst['name']
            img_id = inst.image_ref
            if key:
                LOG.info(_('instance %(inst_name)s: injecting key into'
                        ' image %(img_id)s') % locals())
            if net:
                LOG.info(_('instance %(inst_name)s: injecting net into'
                        ' image %(img_id)s') % locals())
            try:
                disk.inject_data(basepath('disk'), key, net,
                                 partition=target_partition,
                                 nbd=FLAGS.use_cow_images)

                if FLAGS.libvirt_type == 'lxc':
                    disk.setup_container(basepath('disk'),
                                        container_dir=container_dir,
                                        nbd=FLAGS.use_cow_images)
            except Exception as e:
                # This could be a windows image, or a vmdk format disk
                LOG.warn(_('instance %(inst_name)s: ignoring error injecting'
                        ' data into image %(img_id)s (%(e)s)') % locals())

        if FLAGS.libvirt_type == 'uml':
            utils.execute('sudo', 'chown', 'root', basepath('disk'))

    if FLAGS.libvirt_type == 'uml':
        _disk_prefix = 'ubd'
    elif FLAGS.libvirt_type == 'xen':
        _disk_prefix = 'sd'
    elif FLAGS.libvirt_type == 'lxc':
        _disk_prefix = ''
    else:
        _disk_prefix = 'vd'

    default_root_device = _disk_prefix + 'a'
    default_local_device = _disk_prefix + 'b'
    default_swap_device = _disk_prefix + 'c'

    def _volume_in_mapping(self, mount_device, block_device_info):
        block_device_list = [block_device.strip_dev(vol['mount_device'])
                             for vol in
                             driver.block_device_info_get_mapping(
                                 block_device_info)]
        swap = driver.block_device_info_get_swap(block_device_info)
        if driver.swap_is_usable(swap):
            block_device_list.append(
                block_device.strip_dev(swap['device_name']))
        block_device_list += [block_device.strip_dev(ephemeral['device_name'])
                              for ephemeral in
                              driver.block_device_info_get_ephemerals(
                                  block_device_info)]

        LOG.debug(_("block_device_list %s"), block_device_list)
        return block_device.strip_dev(mount_device) in block_device_list

    def _get_volume_device_info(self, device_path):
        if device_path.startswith('/dev/'):
            return ('block', None, None)
        elif ':' in device_path:
            (protocol, name) = device_path.split(':')
            return ('network', protocol, name)
        else:
            raise exception.InvalidDevicePath(path=device_path)

    def _prepare_xml_info(self, instance, rescue=False, network_info=None,
                          block_device_info=None):
        block_device_mapping = driver.block_device_info_get_mapping(
            block_device_info)
        # TODO(adiantum) remove network_info creation code
        # when multinics will be completed
        if not network_info:
            network_info = netutils.get_network_info(instance)

        nics = []
        for (network, mapping) in network_info:
            nics.append(self.vif_driver.plug(instance, network, mapping))
        # FIXME(vish): stick this in db
        inst_type_id = instance['instance_type_id']
        inst_type = instance_types.get_instance_type(inst_type_id)

        if FLAGS.use_cow_images:
            driver_type = 'qcow2'
        else:
            driver_type = 'raw'

        for vol in block_device_mapping:
            vol['mount_device'] = block_device.strip_dev(vol['mount_device'])
            (vol['type'], vol['protocol'], vol['name']) = \
                self._get_volume_device_info(vol['device_path'])

        ebs_root = self._volume_in_mapping(self.default_root_device,
                                           block_device_info)

        local_device = False
        if not (self._volume_in_mapping(self.default_local_device,
                                        block_device_info) or
                0 in [eph['num'] for eph in
                      driver.block_device_info_get_ephemerals(
                          block_device_info)]):
            if instance['local_gb'] > 0:
                local_device = self.default_local_device

        ephemerals = []
        for eph in driver.block_device_info_get_ephemerals(block_device_info):
            ephemerals.append({'device_path': _get_eph_disk(eph),
                               'device': block_device.strip_dev(
                                   eph['device_name'])})

        xml_info = {'type': FLAGS.libvirt_type,
                    'name': instance['name'],
                    'basepath': os.path.join(FLAGS.instances_path,
                                             instance['name']),
                    'memory_kb': inst_type['memory_mb'] * 1024,
                    'vcpus': inst_type['vcpus'],
                    'rescue': rescue,
                    'disk_prefix': self._disk_prefix,
                    'driver_type': driver_type,
                    'vif_type': FLAGS.libvirt_vif_type,
                    'nics': nics,
                    'ebs_root': ebs_root,
                    'local_device': local_device,
                    'volumes': block_device_mapping,
                    'ephemerals': ephemerals}

        root_device_name = driver.block_device_info_get_root(block_device_info)
        if root_device_name:
            xml_info['root_device'] = block_device.strip_dev(root_device_name)
            xml_info['root_device_name'] = root_device_name
        else:
            # NOTE(yamahata):
            # for nova.api.ec2.cloud.CloudController.get_metadata()
            xml_info['root_device'] = self.default_root_device
            db.instance_update(context.get_admin_context(), instance['id'],
                {'root_device_name': '/dev/' + self.default_root_device})

        swap = driver.block_device_info_get_swap(block_device_info)
        if driver.swap_is_usable(swap):
            xml_info['swap_device'] = block_device.strip_dev(
                swap['device_name'])
        elif (inst_type['swap'] > 0 and
              not self._volume_in_mapping(self.default_swap_device,
                                          block_device_info)):
            xml_info['swap_device'] = self.default_swap_device

        if FLAGS.vnc_enabled and FLAGS.libvirt_type not in ('lxc', 'uml'):
            xml_info['vncserver_host'] = FLAGS.vncserver_host
            xml_info['vnc_keymap'] = FLAGS.vnc_keymap
        if not rescue:
            if instance['kernel_id']:
                xml_info['kernel'] = xml_info['basepath'] + "/kernel"

            if instance['ramdisk_id']:
                xml_info['ramdisk'] = xml_info['basepath'] + "/ramdisk"

            xml_info['disk'] = xml_info['basepath'] + "/disk"
        return xml_info

    def to_xml(self, instance, rescue=False, network_info=None,
               block_device_info=None):
        # TODO(termie): cache?
        LOG.debug(_('instance %s: starting toXML method'), instance['name'])
        xml_info = self._prepare_xml_info(instance, rescue, network_info,
                                          block_device_info)
        xml = str(Template(self.libvirt_xml, searchList=[xml_info]))
        LOG.debug(_('instance %s: finished toXML method'), instance['name'])
        return xml

    def _lookup_by_name(self, instance_name):
        """Retrieve libvirt domain object given an instance name.

        All libvirt error handling should be handled in this method and
        relevant nova exceptions should be raised in response.

        """
        try:
            return self._conn.lookupByName(instance_name)
        except libvirt.libvirtError as ex:
            error_code = ex.get_error_code()
            if error_code == libvirt.VIR_ERR_NO_DOMAIN:
                raise exception.InstanceNotFound(instance_id=instance_name)

            msg = _("Error from libvirt while looking up %(instance_name)s: "
                    "[Error Code %(error_code)s] %(ex)s") % locals()
            raise exception.Error(msg)

    def get_info(self, instance_name):
        """Retrieve information from libvirt for a specific instance name.

        If a libvirt error is encountered during lookup, we might raise a
        NotFound exception or Error exception depending on how severe the
        libvirt error is.

        """
        virt_dom = self._lookup_by_name(instance_name)
        (state, max_mem, mem, num_cpu, cpu_time) = virt_dom.info()
        return {'state': state,
                'max_mem': max_mem,
                'mem': mem,
                'num_cpu': num_cpu,
                'cpu_time': cpu_time}

    def _create_new_domain(self, xml, persistent=True, launch_flags=0):
        # NOTE(justinsb): libvirt has two types of domain:
        # * a transient domain disappears when the guest is shutdown
        # or the host is rebooted.
        # * a permanent domain is not automatically deleted
        # NOTE(justinsb): Even for ephemeral instances, transient seems risky

        if persistent:
            # To create a persistent domain, first define it, then launch it.
            domain = self._conn.defineXML(xml)

            domain.createWithFlags(launch_flags)
        else:
            # createXML call creates a transient domain
            domain = self._conn.createXML(xml, launch_flags)

        return domain

    def get_diagnostics(self, instance_name):
        raise exception.ApiError(_("diagnostics are not supported "
                                   "for libvirt"))

    def get_disks(self, instance_name):
        """
        Note that this function takes an instance name.

        Returns a list of all block devices for this domain.
        """
        domain = self._lookup_by_name(instance_name)
        # TODO(devcamcar): Replace libxml2 with etree.
        xml = domain.XMLDesc(0)
        doc = None

        try:
            doc = libxml2.parseDoc(xml)
        except Exception:
            return []

        ctx = doc.xpathNewContext()
        disks = []

        try:
            ret = ctx.xpathEval('/domain/devices/disk')

            for node in ret:
                devdst = None

                for child in node.children:
                    if child.name == 'target':
                        devdst = child.prop('dev')

                if devdst is None:
                    continue

                disks.append(devdst)
        finally:
            if ctx is not None:
                ctx.xpathFreeContext()
            if doc is not None:
                doc.freeDoc()

        return disks

    def get_interfaces(self, instance_name):
        """
        Note that this function takes an instance name.

        Returns a list of all network interfaces for this instance.
        """
        domain = self._lookup_by_name(instance_name)
        # TODO(devcamcar): Replace libxml2 with etree.
        xml = domain.XMLDesc(0)
        doc = None

        try:
            doc = libxml2.parseDoc(xml)
        except Exception:
            return []

        ctx = doc.xpathNewContext()
        interfaces = []

        try:
            ret = ctx.xpathEval('/domain/devices/interface')

            for node in ret:
                devdst = None

                for child in node.children:
                    if child.name == 'target':
                        devdst = child.prop('dev')

                if devdst is None:
                    continue

                interfaces.append(devdst)
        finally:
            if ctx is not None:
                ctx.xpathFreeContext()
            if doc is not None:
                doc.freeDoc()

        return interfaces

    def get_vcpu_total(self):
        """Get vcpu number of physical computer.

        :returns: the number of cpu core.

        """

        # On certain platforms, this will raise a NotImplementedError.
        try:
            return multiprocessing.cpu_count()
        except NotImplementedError:
            LOG.warn(_("Cannot get the number of cpu, because this "
                       "function is not implemented for this platform. "
                       "This error can be safely ignored for now."))
            return 0

    def get_memory_mb_total(self):
        """Get the total memory size(MB) of physical computer.

        :returns: the total amount of memory(MB).

        """

        if sys.platform.upper() != 'LINUX2':
            return 0

        meminfo = open('/proc/meminfo').read().split()
        idx = meminfo.index('MemTotal:')
        # transforming kb to mb.
        return int(meminfo[idx + 1]) / 1024

    def get_local_gb_total(self):
        """Get the total hdd size(GB) of physical computer.

        :returns:
            The total amount of HDD(GB).
            Note that this value shows a partition where
            NOVA-INST-DIR/instances mounts.

        """

        hddinfo = os.statvfs(FLAGS.instances_path)
        return hddinfo.f_frsize * hddinfo.f_blocks / 1024 / 1024 / 1024

    def get_vcpu_used(self):
        """ Get vcpu usage number of physical computer.

        :returns: The total number of vcpu that currently used.

        """

        total = 0
        for dom_id in self._conn.listDomainsID():
            dom = self._conn.lookupByID(dom_id)
            total += len(dom.vcpus()[1])
        return total

    def get_memory_mb_used(self):
        """Get the free memory size(MB) of physical computer.

        :returns: the total usage of memory(MB).

        """

        if sys.platform.upper() != 'LINUX2':
            return 0

        m = open('/proc/meminfo').read().split()
        idx1 = m.index('MemFree:')
        idx2 = m.index('Buffers:')
        idx3 = m.index('Cached:')
        avail = (int(m[idx1 + 1]) + int(m[idx2 + 1]) + int(m[idx3 + 1])) / 1024
        return  self.get_memory_mb_total() - avail

    def get_local_gb_used(self):
        """Get the free hdd size(GB) of physical computer.

        :returns:
           The total usage of HDD(GB).
           Note that this value shows a partition where
           NOVA-INST-DIR/instances mounts.

        """

        hddinfo = os.statvfs(FLAGS.instances_path)
        avail = hddinfo.f_frsize * hddinfo.f_bavail / 1024 / 1024 / 1024
        return self.get_local_gb_total() - avail

    def get_hypervisor_type(self):
        """Get hypervisor type.

        :returns: hypervisor type (ex. qemu)

        """

        return self._conn.getType()

    def get_hypervisor_version(self):
        """Get hypervisor version.

        :returns: hypervisor version (ex. 12003)

        """

        # NOTE(justinsb): getVersion moved between libvirt versions
        # Trying to do be compatible with older versions is a lost cause
        # But ... we can at least give the user a nice message
        method = getattr(self._conn, 'getVersion', None)
        if method is None:
            raise exception.Error(_("libvirt version is too old"
                                    " (does not support getVersion)"))
            # NOTE(justinsb): If we wanted to get the version, we could:
            # method = getattr(libvirt, 'getVersion', None)
            # NOTE(justinsb): This would then rely on a proper version check

        return method()

    def get_cpu_info(self):
        """Get cpuinfo information.

        Obtains cpu feature from virConnect.getCapabilities,
        and returns as a json string.

        :return: see above description

        """

        xml = self._conn.getCapabilities()
        xml = libxml2.parseDoc(xml)
        nodes = xml.xpathEval('//host/cpu')
        if len(nodes) != 1:
            reason = _("'<cpu>' must be 1, but %d\n") % len(nodes)
            reason += xml.serialize()
            raise exception.InvalidCPUInfo(reason=reason)

        cpu_info = dict()

        arch_nodes = xml.xpathEval('//host/cpu/arch')
        if arch_nodes:
            cpu_info['arch'] = arch_nodes[0].getContent()

        model_nodes = xml.xpathEval('//host/cpu/model')
        if model_nodes:
            cpu_info['model'] = model_nodes[0].getContent()

        vendor_nodes = xml.xpathEval('//host/cpu/vendor')
        if vendor_nodes:
            cpu_info['vendor'] = vendor_nodes[0].getContent()

        topology_nodes = xml.xpathEval('//host/cpu/topology')
        topology = dict()
        if topology_nodes:
            topology_node = topology_nodes[0].get_properties()
            while topology_node:
                name = topology_node.get_name()
                topology[name] = topology_node.getContent()
                topology_node = topology_node.get_next()

            keys = ['cores', 'sockets', 'threads']
            tkeys = topology.keys()
            if set(tkeys) != set(keys):
                ks = ', '.join(keys)
                reason = _("topology (%(topology)s) must have %(ks)s")
                raise exception.InvalidCPUInfo(reason=reason % locals())

        feature_nodes = xml.xpathEval('//host/cpu/feature')
        features = list()
        for nodes in feature_nodes:
            features.append(nodes.get_properties().getContent())

        cpu_info['topology'] = topology
        cpu_info['features'] = features
        return utils.dumps(cpu_info)

    def block_stats(self, instance_name, disk):
        """
        Note that this function takes an instance name.
        """
        domain = self._lookup_by_name(instance_name)
        return domain.blockStats(disk)

    def interface_stats(self, instance_name, interface):
        """
        Note that this function takes an instance name.
        """
        domain = self._lookup_by_name(instance_name)
        return domain.interfaceStats(interface)

    def get_console_pool_info(self, console_type):
        #TODO(mdragon): console proxy should be implemented for libvirt,
        #               in case someone wants to use it with kvm or
        #               such. For now return fake data.
        return  {'address': '127.0.0.1',
                 'username': 'fakeuser',
                 'password': 'fakepassword'}

    def refresh_security_group_rules(self, security_group_id):
        self.firewall_driver.refresh_security_group_rules(security_group_id)

    def refresh_security_group_members(self, security_group_id):
        self.firewall_driver.refresh_security_group_members(security_group_id)

    def refresh_provider_fw_rules(self):
        self.firewall_driver.refresh_provider_fw_rules()

    def update_available_resource(self, ctxt, host):
        """Updates compute manager resource info on ComputeNode table.

        This method is called when nova-coompute launches, and
        whenever admin executes "nova-manage service update_resource".

        :param ctxt: security context
        :param host: hostname that compute manager is currently running

        """

        try:
            service_ref = db.service_get_all_compute_by_host(ctxt, host)[0]
        except exception.NotFound:
            raise exception.ComputeServiceUnavailable(host=host)

        # Updating host information
        dic = {'vcpus': self.get_vcpu_total(),
               'memory_mb': self.get_memory_mb_total(),
               'local_gb': self.get_local_gb_total(),
               'vcpus_used': self.get_vcpu_used(),
               'memory_mb_used': self.get_memory_mb_used(),
               'local_gb_used': self.get_local_gb_used(),
               'hypervisor_type': self.get_hypervisor_type(),
               'hypervisor_version': self.get_hypervisor_version(),
               'cpu_info': self.get_cpu_info()}

        compute_node_ref = service_ref['compute_node']
        if not compute_node_ref:
            LOG.info(_('Compute_service record created for %s ') % host)
            dic['service_id'] = service_ref['id']
            db.compute_node_create(ctxt, dic)
        else:
            LOG.info(_('Compute_service record updated for %s ') % host)
            db.compute_node_update(ctxt, compute_node_ref[0]['id'], dic)

    def compare_cpu(self, cpu_info):
        """Checks the host cpu is compatible to a cpu given by xml.

        "xml" must be a part of libvirt.openReadonly().getCapabilities().
        return values follows by virCPUCompareResult.
        if 0 > return value, do live migration.
        'http://libvirt.org/html/libvirt-libvirt.html#virCPUCompareResult'

        :param cpu_info: json string that shows cpu feature(see get_cpu_info())
        :returns:
            None. if given cpu info is not compatible to this server,
            raise exception.

        """

        LOG.info(_('Instance launched has CPU info:\n%s') % cpu_info)
        dic = utils.loads(cpu_info)
        xml = str(Template(self.cpuinfo_xml, searchList=dic))
        LOG.info(_('to xml...\n:%s ' % xml))

        u = "http://libvirt.org/html/libvirt-libvirt.html#virCPUCompareResult"
        m = _("CPU doesn't have compatibility.\n\n%(ret)s\n\nRefer to %(u)s")
        # unknown character exists in xml, then libvirt complains
        try:
            ret = self._conn.compareCPU(xml, 0)
        except libvirt.libvirtError, e:
            ret = e.message
            LOG.error(m % locals())
            raise

        if ret <= 0:
            raise exception.InvalidCPUInfo(reason=m % locals())

        return

    def ensure_filtering_rules_for_instance(self, instance_ref,
                                            time=None):
        """Setting up filtering rules and waiting for its completion.

        To migrate an instance, filtering rules to hypervisors
        and firewalls are inevitable on destination host.
        ( Waiting only for filterling rules to hypervisor,
        since filtering rules to firewall rules can be set faster).

        Concretely, the below method must be called.
        - setup_basic_filtering (for nova-basic, etc.)
        - prepare_instance_filter(for nova-instance-instance-xxx, etc.)

        to_xml may have to be called since it defines PROJNET, PROJMASK.
        but libvirt migrates those value through migrateToURI(),
        so , no need to be called.

        Don't use thread for this method since migration should
        not be started when setting-up filtering rules operations
        are not completed.

        :params instance_ref: nova.db.sqlalchemy.models.Instance object

        """

        if not time:
            time = greenthread

        # If any instances never launch at destination host,
        # basic-filtering must be set here.
        self.firewall_driver.setup_basic_filtering(instance_ref)
        # setting up n)ova-instance-instance-xx mainly.
        self.firewall_driver.prepare_instance_filter(instance_ref)

        # wait for completion
        timeout_count = range(FLAGS.live_migration_retry_count)
        while timeout_count:
            if self.firewall_driver.instance_filter_exists(instance_ref):
                break
            timeout_count.pop()
            if len(timeout_count) == 0:
                msg = _('Timeout migrating for %s. nwfilter not found.')
                raise exception.Error(msg % instance_ref.name)
            time.sleep(1)

    def live_migration(self, ctxt, instance_ref, dest,
                       post_method, recover_method):
        """Spawning live_migration operation for distributing high-load.

        :params ctxt: security context
        :params instance_ref:
            nova.db.sqlalchemy.models.Instance object
            instance object that is migrated.
        :params dest: destination host
        :params post_method:
            post operation method.
            expected nova.compute.manager.post_live_migration.
        :params recover_method:
            recovery method when any exception occurs.
            expected nova.compute.manager.recover_live_migration.

        """

        greenthread.spawn(self._live_migration, ctxt, instance_ref, dest,
                          post_method, recover_method)

    def _live_migration(self, ctxt, instance_ref, dest,
                        post_method, recover_method):
        """Do live migration.

        :params ctxt: security context
        :params instance_ref:
            nova.db.sqlalchemy.models.Instance object
            instance object that is migrated.
        :params dest: destination host
        :params post_method:
            post operation method.
            expected nova.compute.manager.post_live_migration.
        :params recover_method:
            recovery method when any exception occurs.
            expected nova.compute.manager.recover_live_migration.

        """

        # Do live migration.
        try:
            flaglist = FLAGS.live_migration_flag.split(',')
            flagvals = [getattr(libvirt, x.strip()) for x in flaglist]
            logical_sum = reduce(lambda x, y: x | y, flagvals)

            if self.read_only:
                tmpconn = self._connect(self.libvirt_uri, False)
                dom = tmpconn.lookupByName(instance_ref.name)
                dom.migrateToURI(FLAGS.live_migration_uri % dest,
                                 logical_sum,
                                 None,
                                 FLAGS.live_migration_bandwidth)
                tmpconn.close()
            else:
                dom = self._conn.lookupByName(instance_ref.name)
                dom.migrateToURI(FLAGS.live_migration_uri % dest,
                                 logical_sum,
                                 None,
                                 FLAGS.live_migration_bandwidth)

        except Exception:
            recover_method(ctxt, instance_ref, dest=dest)
            raise

        # Waiting for completion of live_migration.
        timer = utils.LoopingCall(f=None)

        def wait_for_live_migration():
            """waiting for live migration completion"""
            try:
                self.get_info(instance_ref.name)['state']
            except exception.NotFound:
                timer.stop()
                post_method(ctxt, instance_ref, dest)

        timer.f = wait_for_live_migration
        timer.start(interval=0.5, now=True)

    def unfilter_instance(self, instance_ref, network_info):
        """See comments of same method in firewall_driver."""
        self.firewall_driver.unfilter_instance(instance_ref,
                                               network_info=network_info)

    def update_host_status(self):
        """See xenapi_conn.py implementation."""
        pass

    def get_host_stats(self, refresh=False):
        """See xenapi_conn.py implementation."""
        pass

    def set_host_enabled(self, host, enabled):
        """Sets the specified host's ability to accept new instances."""
        pass<|MERGE_RESOLUTION|>--- conflicted
+++ resolved
@@ -54,12 +54,8 @@
 from eventlet import greenthread
 from eventlet import tpool
 
-<<<<<<< HEAD
 from nova import block_device
-from nova import context
-=======
 from nova import context as nova_context
->>>>>>> 502801bf
 from nova import db
 from nova import exception
 from nova import flags
@@ -575,23 +571,14 @@
     # NOTE(ilyaalekseyev): Implementation like in multinics
     # for xenapi(tr3buchet)
     @exception.wrap_exception()
-<<<<<<< HEAD
-    def spawn(self, instance, network_info=None, block_device_info=None):
-=======
-    def spawn(self, context, instance, network_info,
-              block_device_mapping=None):
->>>>>>> 502801bf
+    def spawn(self, context, instance,
+              network_info=None, block_device_info=None):
         xml = self.to_xml(instance, False, network_info=network_info,
                           block_device_info=block_device_info)
         self.firewall_driver.setup_basic_filtering(instance, network_info)
         self.firewall_driver.prepare_instance_filter(instance, network_info)
-<<<<<<< HEAD
-        self._create_image(instance, xml, network_info=network_info,
+        self._create_image(context, instance, xml, network_info=network_info,
                            block_device_info=block_device_info)
-=======
-        self._create_image(context, instance, xml, network_info=network_info,
-                           block_device_mapping=block_device_mapping)
->>>>>>> 502801bf
         domain = self._create_new_domain(xml)
         LOG.debug(_("instance %s: is running"), instance['name'])
         self.firewall_driver.apply_instance_filter(instance)
@@ -768,26 +755,14 @@
         utils.execute('truncate', target, '-s', "%dG" % local_gb)
         # TODO(vish): should we format disk by default?
 
-<<<<<<< HEAD
     def _create_swap(self, target, swap_gb):
         """Create a swap file of specified size"""
         self._create_local(target, swap_gb)
         utils.execute('mkswap', target)
 
-    def _create_image(self, inst, libvirt_xml, suffix='', disk_images=None,
-                        network_info=None, block_device_info=None):
-        block_device_mapping = driver.block_device_info_get_mapping(
-            block_device_info)
-
-        if not network_info:
-            network_info = netutils.get_network_info(inst)
-=======
     def _create_image(self, context, inst, libvirt_xml, suffix='',
                       disk_images=None, network_info=None,
-                      block_device_mapping=None):
-        block_device_mapping = block_device_mapping or []
->>>>>>> 502801bf
-
+                      block_device_info=None):
         if not suffix:
             suffix = ''
 
