# vim: tabstop=4 shiftwidth=4 softtabstop=4

#  Copyright 2013 Cloudbase Solutions Srl
#
#    Licensed under the Apache License, Version 2.0 (the "License"); you may
#    not use this file except in compliance with the License. You may obtain
#    a copy of the License at
#
#         http://www.apache.org/licenses/LICENSE-2.0
#
#    Unless required by applicable law or agreed to in writing, software
#    distributed under the License is distributed on an "AS IS" BASIS, WITHOUT
#    WARRANTIES OR CONDITIONS OF ANY KIND, either express or implied. See the
#    License for the specific language governing permissions and limitations
#    under the License.

import mock

from nova import test

from nova.virt.hyperv import constants
from nova.virt.hyperv import vhdutils
from nova.virt.hyperv import vmutils


class VHDUtilsTestCase(test.NoDBTestCase):
    """Unit tests for the Hyper-V VHDUtils class."""

    _FAKE_VHD_PATH = "C:\\fake_path.vhdx"
    _FAKE_FORMAT = 3
    _FAKE_MAK_INTERNAL_SIZE = 1000
    _FAKE_JOB_PATH = 'fake_job_path'
    _FAKE_RET_VAL = 0

    def setUp(self):
        self._vhdutils = vhdutils.VHDUtils()
        self._vhdutils._conn = mock.MagicMock()
        self._vhdutils._vmutils = mock.MagicMock()
        super(VHDUtilsTestCase, self).setUp()

    def test_create_dynamic_vhd(self):
        self._vhdutils.get_vhd_info = mock.MagicMock(
            return_value={'Format': self._FAKE_FORMAT})

        mock_img_svc = self._vhdutils._conn.Msvm_ImageManagementService()[0]
        mock_img_svc.CreateDynamicVirtualHardDisk.return_value = (
            self._FAKE_JOB_PATH, self._FAKE_RET_VAL)

        self._vhdutils.create_dynamic_vhd(self._FAKE_VHD_PATH,
                                          self._FAKE_MAK_INTERNAL_SIZE,
                                          constants.DISK_FORMAT_VHD)

        mock_img_svc.CreateDynamicVirtualHardDisk.assert_called_once_with(
            Path=self._FAKE_VHD_PATH,
            MaxInternalSize=self._FAKE_MAK_INTERNAL_SIZE)

    def test_get_internal_vhd_size_by_file_size_fixed(self):
        vhdutil = vhdutils.VHDUtils()
        root_vhd_size = 1 * 1024 ** 3
        vhdutil.get_vhd_info = mock.MagicMock()
        vhdutil.get_vhd_info.return_value = {'Type': constants.VHD_TYPE_FIXED}

        real_size = vhdutil.get_internal_vhd_size_by_file_size(None,
                                                               root_vhd_size)
        expected_vhd_size = 1 * 1024 ** 3 - 512
        self.assertEqual(expected_vhd_size, real_size)

    def test_get_internal_vhd_size_by_file_size_dynamic(self):
        vhdutil = vhdutils.VHDUtils()
        root_vhd_size = 20 * 1024 ** 3
        vhdutil.get_vhd_info = mock.MagicMock()
        vhdutil.get_vhd_info.return_value = {'Type':
                                             constants.VHD_TYPE_DYNAMIC}
        vhdutil._get_vhd_dynamic_blk_size = mock.MagicMock()
        vhdutil._get_vhd_dynamic_blk_size.return_value = 2097152

        real_size = vhdutil.get_internal_vhd_size_by_file_size(None,
                                                               root_vhd_size)
        expected_vhd_size = 20 * 1024 ** 3 - 43008
        self.assertEqual(expected_vhd_size, real_size)

    def test_get_internal_vhd_size_by_file_size_unsupported(self):
        vhdutil = vhdutils.VHDUtils()
        root_vhd_size = 20 * 1024 ** 3
        vhdutil.get_vhd_info = mock.MagicMock()
        vhdutil.get_vhd_info.return_value = {'Type': 5}

        self.assertRaises(vmutils.HyperVException,
<<<<<<< HEAD
                          vhdutil._get_internal_vhd_size_by_file_size,
                          None, root_vhd_size)

    def test_get_vhd_format_vhdx(self):
        with mock.patch('nova.virt.hyperv.vhdutils.open',
                        mock.mock_open(read_data=vhdutils.VHDX_SIGNATURE),
                        create=True) as mock_open:

            format = self._vhdutils.get_vhd_format(self._FAKE_VHD_PATH)

            self.assertEqual(constants.DISK_FORMAT_VHDX, format)

    def test_get_vhd_format_vhd(self):
        with mock.patch('nova.virt.hyperv.vhdutils.open',
                        mock.mock_open(read_data=vhdutils.VHD_SIGNATURE),
                        create=True) as mock_open:
            f = mock_open.return_value
            f.tell.return_value = 1024

            format = self._vhdutils.get_vhd_format(self._FAKE_VHD_PATH)

            self.assertEqual(constants.DISK_FORMAT_VHD, format)

    def test_get_vhd_format_invalid_format(self):
        with mock.patch('nova.virt.hyperv.vhdutils.open',
                        mock.mock_open(read_data='invalid'),
                        create=True) as mock_open:
            f = mock_open.return_value
            f.tell.return_value = 1024

            self.assertRaises(vmutils.HyperVException,
                              self._vhdutils.get_vhd_format,
                              self._FAKE_VHD_PATH)

    def test_get_vhd_format_zero_length_file(self):
        with mock.patch('nova.virt.hyperv.vhdutils.open',
                        mock.mock_open(read_data=''),
                        create=True) as mock_open:
            f = mock_open.return_value
            f.tell.return_value = 0

            self.assertRaises(vmutils.HyperVException,
                              self._vhdutils.get_vhd_format,
                              self._FAKE_VHD_PATH)

            f.seek.assert_called_once_with(0, 2)
=======
                          vhdutil.get_internal_vhd_size_by_file_size,
                          None, root_vhd_size)
>>>>>>> efdca8ee
<|MERGE_RESOLUTION|>--- conflicted
+++ resolved
@@ -86,8 +86,7 @@
         vhdutil.get_vhd_info.return_value = {'Type': 5}
 
         self.assertRaises(vmutils.HyperVException,
-<<<<<<< HEAD
-                          vhdutil._get_internal_vhd_size_by_file_size,
+                          vhdutil.get_internal_vhd_size_by_file_size,
                           None, root_vhd_size)
 
     def test_get_vhd_format_vhdx(self):
@@ -132,8 +131,4 @@
                               self._vhdutils.get_vhd_format,
                               self._FAKE_VHD_PATH)
 
-            f.seek.assert_called_once_with(0, 2)
-=======
-                          vhdutil.get_internal_vhd_size_by_file_size,
-                          None, root_vhd_size)
->>>>>>> efdca8ee
+            f.seek.assert_called_once_with(0, 2)