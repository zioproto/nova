--- conflicted
+++ resolved
@@ -28,11 +28,8 @@
 from nova import objectstore
 from nova import test
 from nova.auth import users
-<<<<<<< HEAD
 from nova.objectstore.handler import S3
-=======
 from nova.exception import NotEmpty, NotFound, NotAuthorized
->>>>>>> 17096b0e
 
 from boto.s3.connection import S3Connection, OrdinaryCallingFormat
 from twisted.internet import reactor, threads, defer
@@ -164,8 +161,7 @@
         # verify image permissions
         self.context.user = self.um.get_user('user2')
         self.context.project = self.um.get_project('proj2')
-<<<<<<< HEAD
-        self.assert_(my_img.is_authorized(self.context) == False)
+        self.assertFalse(my_img.is_authorized(self.context))
 
 
 class TestHTTPChannel(http.HTTPChannel):
@@ -260,7 +256,4 @@
 
     def tearDown(self):
         super(S3APITestCase, self).tearDown()
-        return defer.DeferredList([defer.maybeDeferred(self.listening_port.stopListening)])
-=======
-        self.assertFalse(my_img.is_authorized(self.context))
->>>>>>> 17096b0e
+        return defer.DeferredList([defer.maybeDeferred(self.listening_port.stopListening)])